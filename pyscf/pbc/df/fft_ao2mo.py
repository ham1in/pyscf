--- conflicted
+++ resolved
@@ -138,13 +138,8 @@
         return out
 
     eri = numpy.empty((nmoi*(nmoi+1)//2,nmok*(nmok+1)//2))
-<<<<<<< HEAD
-    blksize = int(max((max_memory*1e6/8 - eri.size)/2/ngrids, nmoi, nmok))
+    blksize = int(min(max(nmoi,nmok), (max_memory*1e6/8 - eri.size)/2/ngrids+1))
     buf = numpy.empty((blksize,ngrids))
-=======
-    blksize = int(min(max(nmoi,nmok), (max_memory*1e6/8 - eri.size)/2/ngs+1))
-    buf = numpy.empty((blksize,ngs))
->>>>>>> 16d86c98
     for p0, p1 in lib.prange_tril(0, nmoi, blksize):
         mo_pairs_G = tools.fft(fill(moiT, p0, p1, buf), mydf.mesh)
         mo_pairs_G*= wcoulG
@@ -166,17 +161,10 @@
     dtype = numpy.result_type(phase, *mos)
     eri = numpy.empty((nmoi*nmoj,nmok*nmol), dtype=dtype)
 
-<<<<<<< HEAD
-    blksize = int(max((max_memory*1e6/16 - eri.size)/2/ngrids/max(nmoj,nmol), 1))
+    blksize = int(min(max(nmoi,nmok), (max_memory*1e6/16 - eri.size)/2/ngrids/max(nmoj,nmol)+1))
     buf0 = numpy.empty((blksize,max(nmoj,nmol),ngrids), dtype=dtype)
     buf1 = numpy.ndarray((blksize,nmoj,ngrids), dtype=dtype, buffer=buf0)
     buf2 = numpy.ndarray((blksize,nmol,ngrids), dtype=dtype, buffer=buf0)
-=======
-    blksize = int(min(max(nmoi,nmok), (max_memory*1e6/16 - eri.size)/2/ngs/max(nmoj,nmol)+1))
-    buf0 = numpy.empty((blksize,max(nmoj,nmol),ngs), dtype=dtype)
-    buf1 = numpy.ndarray((blksize,nmoj,ngs), dtype=dtype, buffer=buf0)
-    buf2 = numpy.ndarray((blksize,nmol,ngs), dtype=dtype, buffer=buf0)
->>>>>>> 16d86c98
     for p0, p1 in lib.prange(0, nmoi, blksize):
         mo_pairs = numpy.einsum('ig,jg->ijg', moiT[p0:p1].conj()*phase,
                                 mojT, out=buf1[:p1-p0])
