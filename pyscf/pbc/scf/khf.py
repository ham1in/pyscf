#!/usr/bin/env python
# Copyright 2014-2019 The PySCF Developers. All Rights Reserved.
#
# Licensed under the Apache License, Version 2.0 (the "License");
# you may not use this file except in compliance with the License.
# You may obtain a copy of the License at
#
#     http://www.apache.org/licenses/LICENSE-2.0
#
# Unless required by applicable law or agreed to in writing, software
# distributed under the License is distributed on an "AS IS" BASIS,
# WITHOUT WARRANTIES OR CONDITIONS OF ANY KIND, either express or implied.
# See the License for the specific language governing permissions and
# limitations under the License.
#
# Authors: Garnet Chan <gkc1000@gmail.com>
#          Timothy Berkelbach <tim.berkelbach@gmail.com>
#          Qiming Sun <osirpt.sun@gmail.com>
#

'''
Hartree-Fock for periodic systems with k-point sampling

See Also:
    hf.py : Hartree-Fock for periodic systems at a single k-point
'''

import sys

from functools import reduce
import numpy as np
import scipy.linalg
import h5py
from pyscf.pbc.scf import hf as pbchf
from pyscf import lib
from pyscf.scf import hf as mol_hf
from pyscf.lib import logger
from pyscf.pbc.gto import ecp
from pyscf.pbc.scf import addons
from pyscf.pbc.scf import chkfile  # noqa
from pyscf.pbc import tools
from pyscf.pbc import df
from pyscf.pbc.scf.rsjk import RangeSeparatedJKBuilder
from pyscf.pbc.lib.kpts import KPoints
from pyscf import __config__

WITH_META_LOWDIN = getattr(__config__, 'pbc_scf_analyze_with_meta_lowdin', True)
PRE_ORTH_METHOD = getattr(__config__, 'pbc_scf_analyze_pre_orth_method', 'ANO')
CHECK_COULOMB_IMAG = getattr(__config__, 'pbc_scf_check_coulomb_imag', True)


def get_ovlp(mf, cell=None, kpts=None):
    '''Get the overlap AO matrices at sampled k-points.

    Args:
        kpts : (nkpts, 3) ndarray

    Returns:
        ovlp_kpts : (nkpts, nao, nao) ndarray
    '''
    if cell is None: cell = mf.cell
    if kpts is None: kpts = mf.kpts
    return pbchf.get_ovlp(cell, kpts)


def get_hcore(mf, cell=None, kpts=None):
    '''Get the core Hamiltonian AO matrices at sampled k-points.

    Args:
        kpts : (nkpts, 3) ndarray

    Returns:
        hcore : (nkpts, nao, nao) ndarray
    '''
    if cell is None: cell = mf.cell
    if kpts is None: kpts = mf.kpts
    if cell.pseudo:
        nuc = lib.asarray(mf.with_df.get_pp(kpts))
    else:
        nuc = lib.asarray(mf.with_df.get_nuc(kpts))
    if len(cell._ecpbas) > 0:
        nuc += lib.asarray(ecp.ecp_int(cell, kpts))
    t = lib.asarray(cell.pbc_intor('int1e_kin', 1, 1, kpts))
    return nuc + t


def get_j(mf, cell, dm_kpts, kpts, kpts_band=None):
    '''Get the Coulomb (J) AO matrix at sampled k-points.

    Args:
        dm_kpts : (nkpts, nao, nao) ndarray or a list of (nkpts,nao,nao) ndarray
            Density matrix at each k-point.  If a list of k-point DMs, eg,
            UHF alpha and beta DM, the alpha and beta DMs are contracted
            separately.  It needs to be Hermitian.

    Kwargs:
        kpts_band : (k,3) ndarray
            A list of arbitrary "band" k-points at which to evalute the matrix.

    Returns:
        vj : (nkpts, nao, nao) ndarray
        or list of vj if the input dm_kpts is a list of DMs
    '''
    return df.FFTDF(cell).get_jk(dm_kpts, kpts, kpts_band, with_k=False)[0]


def get_jk(mf, cell, dm_kpts, kpts, kpts_band=None, with_j=True, with_k=True,
           omega=None, **kwargs):
    '''Get the Coulomb (J) and exchange (K) AO matrices at sampled k-points.

    Args:
        dm_kpts : (nkpts, nao, nao) ndarray
            Density matrix at each k-point. It needs to be Hermitian.

    Kwargs:
        kpts_band : (3,) ndarray
            A list of arbitrary "band" k-point at which to evalute the matrix.

    Returns:
        vj : (nkpts, nao, nao) ndarray
        vk : (nkpts, nao, nao) ndarray
        or list of vj and vk if the input dm_kpts is a list of DMs
    '''
    return df.FFTDF(cell).get_jk(dm_kpts, kpts, kpts_band, with_j, with_k,
                                 omega, exxdiv=mf.exxdiv)

def get_fock(mf, h1e=None, s1e=None, vhf=None, dm=None, cycle=-1, diis=None,
             diis_start_cycle=None, level_shift_factor=None, damp_factor=None):
    h1e_kpts, s_kpts, vhf_kpts, dm_kpts = h1e, s1e, vhf, dm
    if h1e_kpts is None: h1e_kpts = mf.get_hcore()
    if vhf_kpts is None: vhf_kpts = mf.get_veff(mf.cell, dm_kpts)
    f_kpts = h1e_kpts + vhf_kpts
    if cycle < 0 and diis is None:  # Not inside the SCF iteration
        return f_kpts

    if diis_start_cycle is None:
        diis_start_cycle = mf.diis_start_cycle
    if level_shift_factor is None:
        level_shift_factor = mf.level_shift
    if damp_factor is None:
        damp_factor = mf.damp
    if s_kpts is None: s_kpts = mf.get_ovlp()
    if dm_kpts is None: dm_kpts = mf.make_rdm1()

    if 0 <= cycle < diis_start_cycle-1 and abs(damp_factor) > 1e-4:
        f_kpts = [mol_hf.damping(s1e, dm_kpts[k] * 0.5, f_kpts[k], damp_factor)
                  for k, s1e in enumerate(s_kpts)]
    if diis and cycle >= diis_start_cycle:
        f_kpts = diis.update(s_kpts, dm_kpts, f_kpts, mf, h1e_kpts, vhf_kpts)
    if abs(level_shift_factor) > 1e-4:
        f_kpts = [mol_hf.level_shift(s, dm_kpts[k], f_kpts[k], level_shift_factor)
                  for k, s in enumerate(s_kpts)]
    return lib.asarray(f_kpts)

def get_fermi(mf, mo_energy_kpts=None, mo_occ_kpts=None):
    '''Fermi level
    '''
    if mo_energy_kpts is None: mo_energy_kpts = mf.mo_energy
    if mo_occ_kpts is None: mo_occ_kpts = mf.mo_occ

    # mo_energy_kpts and mo_occ_kpts are k-point RHF quantities
    assert (mo_energy_kpts[0].ndim == 1)
    assert (mo_occ_kpts[0].ndim == 1)

    # occ array in mo_occ_kpts may have different size. See issue #250
    nocc = sum(mo_occ.sum() for mo_occ in mo_occ_kpts) / 2
    # nocc may not be perfect integer when smearing is enabled
    nocc = int(nocc.round(3))
    fermi = np.sort(np.hstack(mo_energy_kpts))[nocc-1]

    for k, mo_e in enumerate(mo_energy_kpts):
        mo_occ = mo_occ_kpts[k]
        if mo_occ[mo_e > fermi].sum() > 1.:
            logger.warn(mf, 'Occupied band above Fermi level: \n'
                        'k=%d, mo_e=%s, mo_occ=%s', k, mo_e, mo_occ)
    return fermi

def get_occ(mf, mo_energy_kpts=None, mo_coeff_kpts=None):
    '''Label the occupancies for each orbital for sampled k-points.

    This is a k-point version of scf.hf.SCF.get_occ
    '''
    if mo_energy_kpts is None: mo_energy_kpts = mf.mo_energy

    nkpts = len(mo_energy_kpts)
    nocc = mf.cell.tot_electrons(nkpts) // 2

    mo_energy = np.sort(np.hstack(mo_energy_kpts))
    fermi = mo_energy[nocc-1]
    mo_occ_kpts = []
    for mo_e in mo_energy_kpts:
        mo_occ_kpts.append((mo_e <= fermi).astype(np.double) * 2)

    if nocc < mo_energy.size:
        logger.info(mf, 'HOMO = %.12g  LUMO = %.12g',
                    mo_energy[nocc-1], mo_energy[nocc])
        if mo_energy[nocc-1]+1e-3 > mo_energy[nocc]:
            logger.warn(mf, 'HOMO %.12g == LUMO %.12g',
                        mo_energy[nocc-1], mo_energy[nocc])
    else:
        logger.info(mf, 'HOMO = %.12g', mo_energy[nocc-1])

    if mf.verbose >= logger.DEBUG:
        np.set_printoptions(threshold=len(mo_energy))
        logger.debug(mf, '     k-point                  mo_energy')
        for k,kpt in enumerate(mf.cell.get_scaled_kpts(mf.kpts)):
            logger.debug(mf, '  %2d (%6.3f %6.3f %6.3f)   %s %s',
                         k, kpt[0], kpt[1], kpt[2],
                         np.sort(mo_energy_kpts[k][mo_occ_kpts[k]> 0]),
                         np.sort(mo_energy_kpts[k][mo_occ_kpts[k]==0]))
        np.set_printoptions(threshold=1000)

    return mo_occ_kpts


def get_grad(mo_coeff_kpts, mo_occ_kpts, fock):
    '''
    returns 1D array of gradients, like non K-pt version
    note that occ and virt indices of different k pts now occur
    in sequential patches of the 1D array
    '''
    nkpts = len(mo_occ_kpts)
    grad_kpts = [mol_hf.get_grad(mo_coeff_kpts[k], mo_occ_kpts[k], fock[k])
                 for k in range(nkpts)]
    return np.hstack(grad_kpts)


def make_rdm1(mo_coeff_kpts, mo_occ_kpts, **kwargs):
    '''One particle density matrices for all k-points.

    Returns:
        dm_kpts : (nkpts, nao, nao) ndarray
    '''
    nkpts = len(mo_occ_kpts)
    dm = [mol_hf.make_rdm1(mo_coeff_kpts[k], mo_occ_kpts[k]) for k in range(nkpts)]
    return lib.tag_array(dm, mo_coeff=mo_coeff_kpts, mo_occ=mo_occ_kpts)


def energy_elec(mf, dm_kpts=None, h1e_kpts=None, vhf_kpts=None):
    '''Following pyscf.scf.hf.energy_elec()
    '''
    if dm_kpts is None: dm_kpts = mf.make_rdm1()
    if h1e_kpts is None: h1e_kpts = mf.get_hcore()
    if vhf_kpts is None: vhf_kpts = mf.get_veff(mf.cell, dm_kpts)

    nkpts = len(dm_kpts)
    e1 = 1./nkpts * np.einsum('kij,kji', dm_kpts, h1e_kpts)
    e_coul = 1./nkpts * np.einsum('kij,kji', dm_kpts, vhf_kpts) * 0.5
    mf.scf_summary['e1'] = e1.real
    mf.scf_summary['e2'] = e_coul.real
    logger.debug(mf, 'E1 = %s  E_coul = %s', e1, e_coul)
    if CHECK_COULOMB_IMAG and abs(e_coul.imag > mf.cell.precision*10):
        logger.warn(mf, "Coulomb energy has imaginary part %s. "
                    "Coulomb integrals (e-e, e-N) may not converge !",
                    e_coul.imag)
    return (e1+e_coul).real, e_coul.real


def analyze(mf, verbose=logger.DEBUG, with_meta_lowdin=WITH_META_LOWDIN,
            **kwargs):
    '''Analyze the given SCF object:  print orbital energies, occupancies;
    print orbital coefficients; Mulliken population analysis; Dipole moment
    '''
    mf.dump_scf_summary(verbose)

    mo_occ = mf.mo_occ
    mo_coeff = mf.mo_coeff
    ovlp_ao = mf.get_ovlp()
    dm = mf.make_rdm1(mo_coeff, mo_occ)
    if with_meta_lowdin:
        return mf.mulliken_meta(mf.cell, dm, s=ovlp_ao, verbose=verbose)
    else:
        raise NotImplementedError
        #return mf.mulliken_pop(mf.cell, dm, s=ovlp_ao, verbose=verbose)


def mulliken_meta(cell, dm_ao_kpts, verbose=logger.DEBUG,
                  pre_orth_method=PRE_ORTH_METHOD, s=None):
    '''A modified Mulliken population analysis, based on meta-Lowdin AOs.

    Note this function only computes the Mulliken population for the gamma
    point density matrix.
    '''
    from pyscf.lo import orth
    if s is None:
        s = get_ovlp(cell)
    log = logger.new_logger(cell, verbose)
    log.note('Analyze output for *gamma point*')
    log.info('    To include the contributions from k-points, transform to a '
             'supercell then run the population analysis on the supercell\n'
             '        from pyscf.pbc.tools import k2gamma\n'
             '        k2gamma.k2gamma(mf).mulliken_meta()')
    log.note("KRHF mulliken_meta")
    dm_ao_gamma = dm_ao_kpts[0,:,:].real
    s_gamma = s[0,:,:].real
    orth_coeff = orth.orth_ao(cell, 'meta_lowdin', pre_orth_method, s=s_gamma)
    c_inv = np.dot(orth_coeff.T, s_gamma)
    dm = reduce(np.dot, (c_inv, dm_ao_gamma, c_inv.T.conj()))

    log.note(' ** Mulliken pop on meta-lowdin orthogonal AOs **')
    return mol_hf.mulliken_pop(cell, dm, np.eye(orth_coeff.shape[0]), log)


def canonicalize(mf, mo_coeff_kpts, mo_occ_kpts, fock=None):
    if fock is None:
        dm = mf.make_rdm1(mo_coeff_kpts, mo_occ_kpts)
        fock = mf.get_fock(dm=dm)
    mo_coeff = []
    mo_energy = []
    for k, mo in enumerate(mo_coeff_kpts):
        mo1 = np.empty_like(mo)
        mo_e = np.empty_like(mo_occ_kpts[k])
        occidx = mo_occ_kpts[k] == 2
        viridx = ~occidx
        for idx in (occidx, viridx):
            if np.count_nonzero(idx) > 0:
                orb = mo[:,idx]
                f1 = reduce(np.dot, (orb.T.conj(), fock[k], orb))
                e, c = scipy.linalg.eigh(f1)
                mo1[:,idx] = np.dot(orb, c)
                mo_e[idx] = e
        mo_coeff.append(mo1)
        mo_energy.append(mo_e)
    return mo_energy, mo_coeff

def _cast_mol_init_guess(fn):
    def fn_init_guess(mf, cell=None, kpts=None):
        if cell is None: cell = mf.cell
        if kpts is None: kpts = mf.kpts
        dm = fn(cell)
        nkpts = len(kpts)
        dm_kpts = np.asarray([dm] * nkpts)
        if hasattr(dm, 'mo_coeff'):
            mo_coeff = [dm.mo_coeff] * nkpts
            mo_occ = [dm.mo_occ] * nkpts
            dm_kpts = lib.tag_array(dm_kpts, mo_coeff=mo_coeff, mo_occ=mo_occ)
        return dm_kpts
    fn_init_guess.__name__ = fn.__name__
    fn_init_guess.__doc__ = (
        'Generates initial guess density matrix and the orbitals of the initial '
        'guess DM ' + fn.__doc__)
    return fn_init_guess

def init_guess_by_minao(cell, kpts=None):
    '''Generates initial guess density matrix and the orbitals of the initial
    guess DM based on ANO basis.
    '''
    return KSCF(cell).init_guess_by_minao(cell, kpts)

def init_guess_by_atom(cell, kpts=None):
    '''Generates initial guess density matrix and the orbitals of the initial
    guess DM based on the superposition of atomic HF density matrix.
    '''
    return KSCF(cell).init_guess_by_atom(cell, kpts)

def init_guess_by_chkfile(cell, chkfile_name, project=None, kpts=None):
    '''Read the KHF results from checkpoint file, then project it to the
    basis defined by ``cell``

    Returns:
        Density matrix, 3D ndarray
    '''
    from pyscf.pbc.scf import kuhf
    dm = kuhf.init_guess_by_chkfile(cell, chkfile_name, project, kpts)
    return dm[0] + dm[1]


def dip_moment(cell, dm_kpts, unit='Debye', verbose=logger.NOTE,
               grids=None, rho=None, kpts=np.zeros((1,3))):
    ''' Dipole moment in the cell (is it well defined)?

    Args:
         cell : an instance of :class:`Cell`

         dm_kpts (a list of ndarrays) : density matrices of k-points

    Return:
        A list: the dipole moment on x, y and z components
    '''
    from pyscf.pbc.dft import gen_grid
    from pyscf.pbc.dft import numint
    if grids is None:
        grids = gen_grid.UniformGrids(cell)
    if rho is None:
        rho = numint.KNumInt().get_rho(cell, dm_kpts, grids, kpts, cell.max_memory)
    return pbchf.dip_moment(cell, dm_kpts, unit, verbose, grids, rho, kpts)

def get_rho(mf, dm=None, grids=None, kpts=None):
    '''Compute density in real space
    '''
    from pyscf.pbc.dft import gen_grid
    from pyscf.pbc.dft import numint
    if dm is None:
        dm = mf.make_rdm1()
    if getattr(dm[0], 'ndim', None) != 2:  # KUHF
        dm = dm[0] + dm[1]
    if grids is None:
        grids = gen_grid.UniformGrids(mf.cell)
    if kpts is None:
        kpts = mf.kpts
    ni = numint.KNumInt()
    return ni.get_rho(mf.cell, dm, grids, kpts, mf.max_memory)

def as_scanner(mf):
    import copy
    if isinstance(mf, lib.SinglePointScanner):
        return mf

    logger.info(mf, 'Create scanner for %s', mf.__class__)

    class SCF_Scanner(mf.__class__, lib.SinglePointScanner):
        def __init__(self, mf_obj):
            self.__dict__.update(mf_obj.__dict__)

        def __call__(self, cell_or_geom, **kwargs):
            from pyscf.pbc import gto
            if isinstance(cell_or_geom, gto.Cell):
                cell = cell_or_geom
            else:
                cell = self.cell.set_geom_(cell_or_geom, inplace=False)

            # Cleanup intermediates associated to the pervious mol object
            self.reset(cell)

            if 'dm0' in kwargs:
                dm0 = kwargs.pop('dm0')
            elif self.mo_coeff is None:
                dm0 = None
            elif self.chkfile and h5py.is_hdf5(self.chkfile):
                dm0 = self.from_chk(self.chkfile)
            else:
                dm0 = self.make_rdm1()
                # dm0 form last calculation cannot be used in the current
                # calculation if a completely different system is given.
                # Obviously, the systems are very different if the number of
                # basis functions are different.
                # TODO: A robust check should include more comparison on
                # various attributes between current `mol` and the `mol` in
                # last calculation.
                if dm0.shape[-1] != cell.nao_nr():
                    #TODO:
                    #from pyscf.scf import addons
                    #if numpy.any(last_mol.atom_charges() != mol.atom_charges()):
                    #    dm0 = None
                    #elif non-relativistic:
                    #    addons.project_dm_nr2nr(last_mol, dm0, last_mol)
                    #else:
                    #    addons.project_dm_r2r(last_mol, dm0, last_mol)
                    dm0 = None
            self.mo_coeff = None  # To avoid last mo_coeff being used by SOSCF
            e_tot = self.kernel(dm0=dm0, **kwargs)
            return e_tot

    return SCF_Scanner(mf)


class KSCF(pbchf.SCF):
    '''SCF base class with k-point sampling.

    Compared to molecular SCF, some members such as mo_coeff, mo_occ
    now have an additional first dimension for the k-points,
    e.g. mo_coeff is (nkpts, nao, nao) ndarray

    Attributes:
        kpts : (nks,3) ndarray
            The sampling k-points in Cartesian coordinates, in units of 1/Bohr.
    '''
    conv_tol_grad = getattr(__config__, 'pbc_scf_KSCF_conv_tol_grad', None)
    direct_scf = getattr(__config__, 'pbc_scf_SCF_direct_scf', True)

    def __init__(self, cell, kpts=np.zeros((1,3)),
                 exxdiv=getattr(__config__, 'pbc_scf_SCF_exxdiv', 'ewald')):
        if not cell._built:
            sys.stderr.write('Warning: cell.build() is not called in input\n')
            cell.build()
        self.cell = cell
        mol_hf.SCF.__init__(self, cell)

        self.with_df = df.FFTDF(cell)
        # Range separation JK builder
        self.rsjk = None

        self.exxdiv = exxdiv
        self.kpts = kpts
        self.conv_tol = max(cell.precision * 10, 1e-8)

        self.exx_built = False
        self._keys = self._keys.union(['cell', 'exx_built', 'exxdiv', 'with_df', 'rsjk'])

    @property
    def kpts(self):
        if 'kpts' in self.__dict__:
            # To handle the attribute kpt loaded from chkfile
            self.kpt = self.__dict__.pop('kpts')
        return self.with_df.kpts

    @kpts.setter
    def kpts(self, x):
        self.with_df.kpts = np.reshape(x, (-1,3))
        if self.rsjk:
            self.rsjk.kpts = self.with_df.kpts

    @property
    def mo_energy_kpts(self):
        return self.mo_energy

    @property
    def mo_coeff_kpts(self):
        return self.mo_coeff

    @property
    def mo_occ_kpts(self):
        return self.mo_occ

    def dump_flags(self, verbose=None):
        mol_hf.SCF.dump_flags(self, verbose)
        logger.info(self, '\n')
        logger.info(self, '******** PBC SCF flags ********')
        logger.info(self, 'N kpts = %d', len(self.kpts))
        logger.debug(self, 'kpts = %s', self.kpts)
        logger.info(self, 'Exchange divergence treatment (exxdiv) = %s', self.exxdiv)
        # "vcut_ws" precomputing is triggered by pbc.tools.pbc.get_coulG
        #if self.exxdiv == 'vcut_ws':
        #    if self.exx_built is False:
        #        self.precompute_exx()
        #    logger.info(self, 'WS alpha = %s', self.exx_alpha)
        cell = self.cell
        if ((cell.dimension >= 2 and cell.low_dim_ft_type != 'inf_vacuum') and
            isinstance(self.exxdiv, str) and self.exxdiv.lower() == 'ewald'):
            madelung = tools.pbc.madelung(cell, [self.kpts])
            logger.info(self, '    madelung (= occupied orbital energy shift) = %s', madelung)
            nkpts = len(self.kpts)
            # FIXME: consider the fractional num_electron or not? This maybe
            # relates to the charged system.
            nelectron = float(self.cell.tot_electrons(nkpts)) / nkpts
            logger.info(self, '    Total energy shift due to Ewald probe charge'
                        ' = -1/2 * Nelec*madelung = %.12g',
                        madelung*nelectron * -.5)
        if getattr(self, 'smearing_method', None) is not None:
            logger.info(self, 'Smearing method = %s', self.smearing_method)
        logger.info(self, 'DF object = %s', self.with_df)
        if not getattr(self.with_df, 'build', None):
            # .dump_flags() is called in pbc.df.build function
            self.with_df.dump_flags(verbose)
        return self

    def check_sanity(self):
        mol_hf.SCF.check_sanity(self)
        if (isinstance(self.exxdiv, str) and self.exxdiv.lower() != 'ewald' and
            isinstance(self.with_df, df.df.DF)):
            logger.warn(self, 'exxdiv %s is not supported in DF or MDF',
                        self.exxdiv)
        return self

    def build(self, cell=None):
        if cell is None:
            cell = self.cell
        #if self.exxdiv == 'vcut_ws':
        #    self.precompute_exx()

        if 'kpts' in self.__dict__:
            # To handle the attribute kpts loaded from chkfile
            self.kpts = self.__dict__.pop('kpts')

        if self.rsjk:
            if not np.all(self.rsjk.kpts == self.kpts):
                self.rsjk = self.rsjk.__class__(cell, self.kpts)

        # Let df.build() be called by get_jk function later on needs.
        # DFT objects may need to initiailze df with different paramters.
        #if self.with_df:
        #    self.with_df.build()

        if self.verbose >= logger.WARN:
            self.check_sanity()
        return self

    get_init_guess = pbchf.SCF.get_init_guess

    def init_guess_by_1e(self, cell=None):
        if cell is None: cell = self.cell
        if cell.dimension < 3:
            logger.warn(self, 'Hcore initial guess is not recommended in '
                        'the SCF of low-dimensional systems.')
        return mol_hf.SCF.init_guess_by_1e(self, cell)

    init_guess_by_minao = _cast_mol_init_guess(mol_hf.init_guess_by_minao)
    init_guess_by_atom = _cast_mol_init_guess(mol_hf.init_guess_by_atom)

    get_hcore = get_hcore
    get_ovlp = get_ovlp
    get_fock = get_fock
    get_occ = get_occ
    energy_elec = energy_elec
    get_fermi = get_fermi

    def get_j(self, cell=None, dm_kpts=None, hermi=1, kpts=None,
              kpts_band=None, omega=None):
        return self.get_jk(cell, dm_kpts, hermi, kpts, kpts_band,
                           with_k=False, omega=omega)[0]

    def get_k(self, cell=None, dm_kpts=None, hermi=1, kpts=None,
              kpts_band=None, omega=None):
        return self.get_jk(cell, dm_kpts, hermi, kpts, kpts_band,
                           with_j=False, omega=omega)[1]

    def get_jk(self, cell=None, dm_kpts=None, hermi=1, kpts=None, kpts_band=None,
               with_j=True, with_k=True, omega=None, **kwargs):
        if cell is None: cell = self.cell
        if kpts is None: kpts = self.kpts
        if dm_kpts is None: dm_kpts = self.make_rdm1()
        cpu0 = (logger.process_clock(), logger.perf_counter())
        if self.rsjk:
            vj, vk = self.rsjk.get_jk(dm_kpts, hermi, kpts, kpts_band,
                                      with_j, with_k, omega, self.exxdiv)
        else:
            vj, vk = self.with_df.get_jk(dm_kpts, hermi, kpts, kpts_band,
                                         with_j, with_k, omega, self.exxdiv)
        logger.timer(self, 'vj and vk', *cpu0)
        return vj, vk

    def get_veff(self, cell=None, dm_kpts=None, dm_last=0, vhf_last=0, hermi=1,
                 kpts=None, kpts_band=None):
        '''Hartree-Fock potential matrix for the given density matrix.
        See :func:`scf.hf.get_veff` and :func:`scf.hf.RHF.get_veff`
        '''
        if dm_kpts is None:
            dm_kpts = self.make_rdm1()
        vj, vk = self.get_jk(cell, dm_kpts, hermi, kpts, kpts_band)
        return vj - vk * .5

    def analyze(self, verbose=None, with_meta_lowdin=WITH_META_LOWDIN,
                **kwargs):
        if verbose is None: verbose = self.verbose
        return analyze(self, verbose, with_meta_lowdin, **kwargs)

    def get_grad(self, mo_coeff_kpts, mo_occ_kpts, fock=None):
        '''
        returns 1D array of gradients, like non K-pt version
        note that occ and virt indices of different k pts now occur
        in sequential patches of the 1D array
        '''
        if fock is None:
            dm1 = self.make_rdm1(mo_coeff_kpts, mo_occ_kpts)
            fock = self.get_hcore(self.cell, self.kpts) + self.get_veff(self.cell, dm1)
        return get_grad(mo_coeff_kpts, mo_occ_kpts, fock)

    def eig(self, h_kpts, s_kpts):
        nkpts = len(h_kpts)
        eig_kpts = []
        mo_coeff_kpts = []

        for k in range(nkpts):
            e, c = self._eigh(h_kpts[k], s_kpts[k])
            eig_kpts.append(e)
            mo_coeff_kpts.append(c)
        return eig_kpts, mo_coeff_kpts

    def make_rdm1(self, mo_coeff_kpts=None, mo_occ_kpts=None, **kwargs):
        if mo_coeff_kpts is None:
            # Note: this is actually "self.mo_coeff_kpts"
            # which is stored in self.mo_coeff of the scf.hf.RHF superclass
            mo_coeff_kpts = self.mo_coeff
        if mo_occ_kpts is None:
            # Note: this is actually "self.mo_occ_kpts"
            # which is stored in self.mo_occ of the scf.hf.RHF superclass
            mo_occ_kpts = self.mo_occ

        return make_rdm1(mo_coeff_kpts, mo_occ_kpts, **kwargs)

    def get_bands(self, kpts_band, cell=None, dm_kpts=None, kpts=None):
        '''Get energy bands at the given (arbitrary) 'band' k-points.

        Returns:
            mo_energy : (nmo,) ndarray or a list of (nmo,) ndarray
                Bands energies E_n(k)
            mo_coeff : (nao, nmo) ndarray or a list of (nao,nmo) ndarray
                Band orbitals psi_n(k)
        '''
        if cell is None: cell = self.cell
        if dm_kpts is None: dm_kpts = self.make_rdm1()
        if kpts is None: kpts = self.kpts

        kpts_band = np.asarray(kpts_band)
        single_kpt_band = (kpts_band.ndim == 1)
        kpts_band = kpts_band.reshape(-1,3)

        fock = self.get_hcore(cell, kpts_band)
        fock = fock + self.get_veff(cell, dm_kpts, kpts=kpts, kpts_band=kpts_band)
        s1e = self.get_ovlp(cell, kpts_band)
        mo_energy, mo_coeff = self.eig(fock, s1e)
        if single_kpt_band:
            mo_energy = mo_energy[0]
            mo_coeff = mo_coeff[0]
        return mo_energy, mo_coeff

    def init_guess_by_chkfile(self, chk=None, project=None, kpts=None):
        if chk is None: chk = self.chkfile
        if kpts is None: kpts = self.kpts
        return init_guess_by_chkfile(self.cell, chk, project, kpts)
    def from_chk(self, chk=None, project=None, kpts=None):
        return self.init_guess_by_chkfile(chk, project, kpts)

    def dump_chk(self, envs):
        if self.chkfile:
            mol_hf.SCF.dump_chk(self, envs)
            with h5py.File(self.chkfile, 'a') as fh5:
                fh5['scf/kpts'] = self.kpts
        return self

    def mulliken_meta(self, cell=None, dm=None, verbose=logger.DEBUG,
                      pre_orth_method=PRE_ORTH_METHOD, s=None):
        if cell is None: cell = self.cell
        if dm is None: dm = self.make_rdm1()
        if s is None: s = self.get_ovlp(cell)
        return mulliken_meta(cell, dm, s=s, verbose=verbose,
                             pre_orth_method=pre_orth_method)

    def mulliken_pop(self):
        raise NotImplementedError

    get_rho = get_rho

    @lib.with_doc(dip_moment.__doc__)
    def dip_moment(self, cell=None, dm=None, unit='Debye', verbose=logger.NOTE,
                   **kwargs):
        rho = kwargs.pop('rho', None)
        if rho is None:
            rho = self.get_rho(dm)
        if cell is None:
            cell = self.cell
        return dip_moment(cell, dm, unit, verbose, rho=rho, kpts=self.kpts, **kwargs)

    canonicalize = canonicalize

    def density_fit(self, auxbasis=None, with_df=None):
        from pyscf.pbc.df import df_jk
        return df_jk.density_fit(self, auxbasis, with_df=with_df)

    def rs_density_fit(self, auxbasis=None, with_df=None):
        from pyscf.pbc.df import rsdf_jk
        return rsdf_jk.density_fit(self, auxbasis, with_df=with_df)

    def mix_density_fit(self, auxbasis=None, with_df=None):
        from pyscf.pbc.df import mdf_jk
        return mdf_jk.density_fit(self, auxbasis, with_df=with_df)

    def jk_method(self, J='FFTDF', K=None):
        '''
        Set up the schemes to evaluate Coulomb and exchange matrix

        FFTDF: planewave density fitting using Fast Fourier Transform
        AFTDF: planewave density fitting using analytic Fourier Transform
        GDF: Gaussian density fitting
        MDF: Gaussian and planewave mix density fitting
        RS: range-separation JK builder
        RSDF: range-separation density fitting
        '''
        if K is None:
            K = J

        if J != K:
            raise NotImplementedError('J != K')

        if 'DF' in J or 'DF' in K:
            if 'DF' in J and 'DF' in K:
                assert J == K
            else:
                df_method = J if 'DF' in J else K
                self.with_df = getattr(df, df_method)(self.cell, self.kpts)

        if 'RS' in J or 'RS' in K:
            self.rsjk = RangeSeparatedJKBuilder(self.cell, self.kpts)
            self.rsjk.verbose = self.verbose

        # For nuclear attraction
        if J == 'RS' and K == 'RS' and not isinstance(self.with_df, df.GDF):
            self.with_df = df.GDF(self.cell, self.kpts)

        nuc = self.with_df.__class__.__name__
        logger.debug1(self, 'Apply %s for J, %s for K, %s for nuc', J, K, nuc)
        return self

    def stability(self,
                  internal=getattr(__config__, 'pbc_scf_KSCF_stability_internal', True),
                  external=getattr(__config__, 'pbc_scf_KSCF_stability_external', False),
                  verbose=None):
        from pyscf.pbc.scf.stability import rhf_stability
        return rhf_stability(self, internal, external, verbose)

    def newton(self):
        from pyscf.pbc.scf import newton_ah
        return newton_ah.newton(self)

    def sfx2c1e(self):
        from pyscf.pbc.x2c import sfx2c1e
        return sfx2c1e.sfx2c1e(self)
    x2c = x2c1e = sfx2c1e

    def to_rhf(self, mf=None):
        '''Convert the input mean-field object to a KRHF/KROHF/KRKS/KROKS object'''
        return addons.convert_to_rhf(self, mf)

    def to_uhf(self, mf=None):
        '''Convert the input mean-field object to a KUHF/KUKS object'''
        return addons.convert_to_uhf(self, mf)

    def to_ghf(self, mf=None):
        '''Convert the input mean-field object to a KGHF/KGKS object'''
        return addons.convert_to_ghf(self, mf)

    def to_khf(self):
        return self

    as_scanner = as_scanner


class KRHF(KSCF, pbchf.RHF):
    def check_sanity(self):
        cell = self.cell
        if isinstance(self.kpts, KPoints):
            nkpts = self.kpts.nkpts
        else:
            nkpts = len(self.kpts)
        if cell.spin != 0 and nkpts % 2 != 0:
            logger.warn(self, 'Problematic nelec %s and number of k-points %d '
                        'found in KRHF method.', cell.nelec, nkpts)
        return KSCF.check_sanity(self)

    def get_init_guess(self, cell=None, key='minao'):
        dm_kpts = pbchf.SCF.get_init_guess(self, cell, key)
        nkpts = len(self.kpts)
        if dm_kpts.ndim == 2:
            # dm[nao,nao] at gamma point -> dm_kpts[nkpts,nao,nao]
            dm_kpts = np.repeat(dm_kpts[None,:,:], nkpts, axis=0)

        ne = np.einsum('kij,kji->', dm_kpts, self.get_ovlp(cell)).real
        # FIXME: consider the fractional num_electron or not? This maybe
        # relate to the charged system.
        nelectron = float(self.cell.tot_electrons(nkpts))
        if abs(ne - nelectron) > 0.01*nkpts:
            logger.debug(self, 'Big error detected in the electron number '
                         'of initial guess density matrix (Ne/cell = %g)!\n'
                         '  This can cause huge error in Fock matrix and '
                         'lead to instability in SCF for low-dimensional '
                         'systems.\n  DM is normalized wrt the number '
                         'of electrons %s', ne/nkpts, nelectron/nkpts)
            dm_kpts *= (nelectron / ne).reshape(-1,1,1)
        return dm_kpts

    def convert_from_(self, mf):
        '''Convert given mean-field object to KRHF'''
        addons.convert_to_rhf(mf, self)
        return self

    def nuc_grad_method(self):
        from pyscf.pbc.grad import krhf
        return krhf.Gradients(self)

del (WITH_META_LOWDIN, PRE_ORTH_METHOD)

def khf_stagger(icell,ikpts, version = "Non_SCF", df_type = None, dm_kpts = None):
    from pyscf.pbc.tools.pbc import get_monkhorst_pack_size
    from pyscf.pbc import gto,scf
    #To Do: Additional control arguments such as custom shift, scf control (cycles ..etc), ...
    #Cell formatting used in the built in Madelung code
    def set_cell(mf):
        import copy
        Nk = get_monkhorst_pack_size(mf.cell, mf.kpts)
        ecell = copy.copy(mf.cell)
        ecell._atm = np.array([[1, mf.cell._env.size, 0, 0, 0, 0]])
        ecell._env = np.append(mf.cell._env, [0., 0., 0.])
        ecell.unit = 'B'
        # ecell.verbose = 0
        ecell.a = np.einsum('xi,x->xi', mf.cell.lattice_vectors(), Nk)
        ecell.mesh = np.asarray(mf.cell.mesh) * Nk
        return ecell

    #Function for Madelung constant calculation following formula in Stephen's paper
    def staggered_Madelung(cell_input, shifted, ew_eta = None, ew_cut = None, dm_kpts = None):
        #Here, the only difference from overleaf is that eta here is defined as 4eta^2 = eta_paper
        from pyscf.pbc.gto.cell import get_Gv_weights
        nk = get_monkhorst_pack_size(icell, ikpts)
        if ew_eta is None or ew_cut is None:
            ew_eta, ew_cut = cell_input.get_ewald_params(cell_input.precision, cell_input.mesh)
        chargs = cell_input.atom_charges()
        log_precision = np.log(cell_input.precision / (chargs.sum() * 16 * np.pi ** 2))
        ke_cutoff = -2 * ew_eta ** 2 * log_precision
        #Get FFT mesh from cutoff value
        mesh = cell_input.cutoff_to_mesh(ke_cutoff)
        # if cell_input.dimension <= 2:
        #     mesh[2] = 1
        # if cell_input.dimension == 1:
        #     mesh[1] = 1
        #Get grid
        Gv, Gvbase, weights = cell_input.get_Gv_weights(mesh = mesh)
        #Get q+G points
        G_combined = Gv + shifted
        absG2 = np.einsum('gi,gi->g', G_combined, G_combined)


        if cell_input.dimension ==3:
            # Calculate |q+G|^2 values of the shifted points
            qG2 = np.einsum('gi,gi->g', G_combined, G_combined)
            # Note: Stephen - remove those points where q+G = 0
            qG2[qG2 == 0] = 1e200
            # Now putting the ingredients together
            component = 4 * np.pi / qG2 * np.exp(-qG2 / (4 * ew_eta ** 2))
            #First term
            sum_term = weights*np.einsum('i->',component).real
            #Second Term
            sub_term = 2*ew_eta/np.sqrt(np.pi)
            return sum_term - sub_term

        elif cell_input.dimension == 2:  # Truncated Coulomb
            from scipy.special import erfc, erf
            # The following 2D ewald summation is taken from:
            # R. Sundararaman and T. Arias PRB 87, 2013
            def fn(eta, Gnorm, z):
                Gnorm_z = Gnorm * z
                large_idx = Gnorm_z > 20.0
                ret = np.zeros_like(Gnorm_z)
                x = Gnorm / 2. / eta + eta * z
                with np.errstate(over='ignore'):
                    erfcx = erfc(x)
                    ret[~large_idx] = np.exp(Gnorm_z[~large_idx]) * erfcx[~large_idx]
                    ret[large_idx] = np.exp((Gnorm * z - x ** 2)[large_idx]) * erfcx[large_idx]
                return ret

            def gn(eta, Gnorm, z):
                return np.pi / Gnorm * (fn(eta, Gnorm, z) + fn(eta, Gnorm, -z))

            def gn0(eta, z):
                return -2 * np.pi * (z * erf(eta * z) + np.exp(-(eta * z) ** 2) / eta / np.sqrt(np.pi))

            b = cell_input.reciprocal_vectors()
            inv_area = np.linalg.norm(np.cross(b[0], b[1])) / (2 * np.pi) ** 2
            # Perform the reciprocal space summation over  all reciprocal vectors
            # within the x,y plane.
            planarG2_idx = np.logical_and(Gv[:, 2] == 0, absG2 > 0.0)

            G_combined = G_combined[planarG2_idx]
            absG2 = absG2[planarG2_idx]
            absG = absG2 ** (0.5)
            # Performing the G != 0 summation.
            coords = np.array([[0,0,0]])
            rij = coords[:, None, :] - coords[None, :, :] # should be just the zero vector for correction.
            Gdotr = np.einsum('ijx,gx->ijg', rij, G_combined)
            ewg = np.einsum('i,j,ijg,ijg->', chargs, chargs, np.cos(Gdotr),
                            gn(ew_eta, absG, rij[:, :, 2:3]))
            # Performing the G == 0 summation.
            # ewg += np.einsum('i,j,ij->', chargs, chargs, gn0(ew_eta, rij[:, :, 2]))

            ewg *= inv_area # * 0.5

            ewg_analytical = 2 * ew_eta / np.sqrt(np.pi)
            return ewg - ewg_analytical


    if df_type is None:
        if icell.dimension <=2:
            df_type = df.GDF
        else:
            df_type = df.FFTDF

    if version == "One_shot":
        nk = get_monkhorst_pack_size(icell, ikpts)
        shift = icell.get_abs_kpts([0.5 / n for n in nk])
        if icell.dimension <=2:
            shift[2] =  0
        elif icell.dimension == 1:
            shift[1] = 0
        Nk = np.prod(nk) * 2
        print("Shift is: " + str(shift))
        shifted_mesh = ikpts + shift
        combined = np.concatenate((ikpts,shifted_mesh),axis=0)
        print(combined)

        mf2 = scf.KHF(icell, combined)
        mf2.with_df = df_type(icell, combined).build() #For 2d,1d, df_type cannot be FFTDF

        print(mf2.kernel())
        d_m = mf2.make_rdm1()
        #Get dm at kpoints in unshifted mesh
        dm2 = d_m[:Nk//2,:,:]
        #Get dm at kpoints in shifted mesh
        dm_shift = d_m[Nk//2:,:,:]
        #K matrix on shifted mesh with potential defined by dm on unshifted mesh
        _, Kmat = mf2.get_jk(cell=mf2.cell, dm_kpts= dm2, kpts=ikpts, kpts_band = shifted_mesh)
        E_stagger = -1. / Nk * np.einsum('kij,kji', dm_shift, Kmat)
        E_stagger /= 2

        #Madelung constant computation
        count_iter = 1
        mf2.kpts = ikpts
        ecell = set_cell(mf2)
        ew_eta, ew_cut = ecell.get_ewald_params(mf2.cell.precision, mf2.cell.mesh)
        prev = 0
        conv_Madelung = 0
        while True and icell.dimension !=1:
            Madelung = staggered_Madelung(cell_input=ecell, shifted=shift, ew_eta=ew_eta, ew_cut=ew_cut)
            print("Iteration number " + str(count_iter))
            print("Madelung:" + str(Madelung))
            print("Eta:" + str(ew_eta))
            if count_iter > 1 and abs(Madelung - prev) < 1e-8:
                conv_Madelung = Madelung
                break
            if count_iter > 30:
                print("Error. Madelung constant not converged")
                break
            ew_eta *= 2
            count_iter += 1
            prev = Madelung

        nocc = mf2.cell.tot_electrons() // 2
        E_stagger_M = E_stagger + nocc * conv_Madelung
        print("One Shot")

    elif version == "Two_shot":
        #Regular scf calculation
        mfs = scf.KHF(icell, ikpts)
        print(mfs.kernel())
        nk = get_monkhorst_pack_size(mfs.cell, mfs.kpts)
        shift = mfs.cell.get_abs_kpts([0.5 / n for n in nk])
        shifted_mesh = mfs.kpts + shift
        #Calculation on shifted mesh
        mf2 = scf.KHF(icell, shifted_mesh)
        mf2.with_df = df_type(icell, ikpts).build()  # For 2d,1d, df_type cannot be FFTDF
        print(mf2.kernel())
        dm_2 = mf2.make_rdm1()
        #Get K matrix on shifted kpts, dm from unshifted mesh
        _, Kmat = mf2.get_jk(cell = mf2.cell, dm_kpts = mfs.make_rdm1(), kpts = mfs.kpts, kpts_band = mf2.kpts)
        Nk = np.prod(nk)
        E_stagger = -1. / Nk * np.einsum('kij,kji', dm_2, Kmat) * 0.5
        E_stagger/=2

        #Madelung calculation
        count_iter = 1
        ecell = set_cell(mf2)
        ew_eta, ew_cut = ecell.get_ewald_params(mf2.cell.precision, mf2.cell.mesh)
        prev = 0
        conv_Madelung = 0
        while True and icell.dimension !=1 :
            Madelung = staggered_Madelung(cell_input=ecell, shifted=shift, ew_eta=ew_eta, ew_cut=ew_cut)
            print("Iteration number " + str(count_iter))
            print("Madelung:" + str(Madelung))
            print("Eta:" + str(ew_eta))
            if count_iter > 1 and abs(Madelung - prev) < 1e-8:
                conv_Madelung = Madelung
                break
            if count_iter > 30:
                print("Error. Madelung constant not converged")
                break
            ew_eta *= 2
            count_iter += 1
            prev = Madelung

        nocc = mf2.cell.tot_electrons() // 2
        E_stagger_M = E_stagger + nocc * conv_Madelung

        print("Two Shot")
    else: # Non-SCF
        mf2 = scf.KHF(icell,ikpts, exxdiv='ewald')
        mf2.with_df = df_type(icell, ikpts).build()
        if dm_kpts is None:
            print(mf2.kernel())
            # Get converged density matrix
            dm_un = mf2.make_rdm1()
        else:
            dm_un = dm_kpts

        #Defining size and making shifted mesh
        nk = get_monkhorst_pack_size(mf2.cell, mf2.kpts)
        shift = mf2.cell.get_abs_kpts([0.5/n for n in nk])
        if icell.dimension <=2:
            shift[2] =  0
        elif icell.dimension == 1:
            shift[1] = 0
        shifted_mesh = mf2.kpts + shift
        print(mf2.kpts)
        print(shifted_mesh)

        print("\n")
        if dm_kpts is None:
            print("Converged Density Matrix")
        else:
            print("Input density matrix")

        for i in range(0,dm_un.shape[0]):
            print("kpt: " + str(mf2.kpts[i]) + "\n")
            mat = dm_un[i,:,:]
            for j in mat:
                print(' '.join(str(np.real(el)) for el in j))

        #Construct the Fock Matrix
        h1e = get_hcore(mf2, cell = mf2.cell, kpts = shifted_mesh)
        Jmat, Kmat = mf2.get_jk(cell = mf2.cell, dm_kpts = dm_un, kpts = mf2.kpts, kpts_band = shifted_mesh,exxdiv='ewald')
        #Veff = Jmat - Kmat/2
        Veff = mf2.get_veff(cell = mf2.cell, dm_kpts = dm_un, kpts = mf2.kpts, kpts_band = shifted_mesh)
        F_shift = h1e + Veff
        s1e = get_ovlp(mf2, cell = mf2.cell, kpts = shifted_mesh)

        # F_shift = get_fock(dm = dm)

        mo_energy, mo_coeff = mf2.eig(F_shift, s1e)
        mo_occ = mf2.get_occ(mo_energy_kpts=mo_energy, mo_coeff_kpts=mo_coeff)
        dm_shift = mf2.make_rdm1(mo_coeff_kpts=mo_coeff,mo_occ_kpts = mo_occ)
        #Computing the Staggered mesh energy
        Nk = np.prod(nk)
        E_stagger = -1./Nk * np.einsum('kij,kji', dm_shift,Kmat ) * 0.5
        E_stagger/=2

        count_iter = 1
        ecell = set_cell(mf2)
        ew_eta, ew_cut = ecell.get_ewald_params(mf2.cell.precision, mf2.cell.mesh)
        prev = 0
        conv_Madelung = 0
        while True and icell.dimension !=1:
            Madelung = staggered_Madelung( cell_input = ecell,  shifted = shift ,  ew_eta = ew_eta, ew_cut = ew_cut)
            print("Iteration number " + str(count_iter))
            print("Madelung:" + str(Madelung))
            print("Eta:" + str(ew_eta))
            if count_iter>1 and abs(Madelung-prev)<1e-8:
                conv_Madelung = Madelung
                break
            if count_iter>30:
                print("Error. Madelung constant not converged")
                break
            ew_eta*=2
            count_iter+=1
            prev = Madelung

        nocc = mf2.cell.tot_electrons()//2
        E_stagger_M = E_stagger + nocc*conv_Madelung
        print("Non SCF")
    # Standard Exchange energy
    Jo, Ko = mf2.get_jk(cell=mf2.cell, dm_kpts=dm_un, kpts=mf2.kpts, kpts_band=mf2.kpts,exxdiv='ewald')
    E_standard = -1. / Nk * np.einsum('kij,kji', dm_un, Ko) * 0.5
    E_standard /= 2

    return np.real(E_stagger_M), np.real(E_stagger), np.real(E_standard)

def khf_ss(icell, ikpts, local = 5):
    from pyscf.pbc.tools.pbc import get_monkhorst_pack_size
    from pyscf.pbc import gto,scf
    from pyscf.pbc.tools import madelung
    import time

    #Standard SCF calculation

    tscf = time.time()
    mf = scf.KHF(icell,ikpts,exxdiv = None)
    sd = mf.kernel()

    # Assuming closed-shell, compute standard exchange energy and madelung constant
    Madelung =  madelung(icell,ikpts)
    nocc = mf.cell.tot_electrons()//2
    nk = get_monkhorst_pack_size(mf.cell, mf.kpts)
    Nk = np.prod(nk)
    dm = mf.make_rdm1()
    _, K = mf.get_jk(cell = mf.cell, dm_kpts = dm, kpts = mf.kpts, kpts_band = mf.kpts)
    E_standard = -1./Nk * np.einsum('kij,kji', dm,K ) * 0.5
    E_standard /=2

    #Check for E_standard DONE
    tscf2 = time.time()

    time_scf = tscf2 - tscf

    #Get the Madelung corrected exchange energy
    E_Madelung = E_standard - nocc*Madelung

    timess = time.time()

    mo_energy, mo_coeff = mf.get_bands(ikpts)
    nbands = len(mo_energy[0])
    # Check for mo_coeff DONE

    #Lattice parameters
    Lvec = mf.cell.lattice_vectors()
    Lnorms = [sum(c** 2 for c in v) ** 0.5 for v in Lvec]
    NsCell = mf.cell.mesh

    L_incre = Lvec/NsCell[:,np.newaxis]
    #Get volume element
    dvol = np.abs(np.linalg.det(L_incre))
    # Evaluate wavefunction on all real space grid points
    #Establishing real space grid (Generalized for arbitary volume defined by 3 vectors)
    Z, Y, X = np.meshgrid(np.arange(0, NsCell[2]),np.arange(0, NsCell[0]), np.arange(0, NsCell[1]), indexing='ij')
    rptGrid3D = (X.flatten()[:, np.newaxis] * L_incre[0] + Y.flatten()[:, np.newaxis] * L_incre[1] + Z.flatten()[:, np.newaxis] * L_incre[2])
    aoval = mf.cell.pbc_eval_gto("GTOval_sph", coords = rptGrid3D, kpts=ikpts)

    uKpts = np.zeros((np.prod(NsCell), nbands, Nk),dtype = complex)
    for i in range(Nk):
        for j in range(nbands):
            utmp = mo_coeff[i]
            utmp = aoval[i] * utmp[:,j]
            utmp = np.sum(utmp,axis =1,keepdims = True)
            utmp = np.squeeze(utmp)
            exp_part = np.squeeze(np.exp(-1j * np.dot(ikpts[i],rptGrid3D.T)))
            utmp = exp_part * utmp
            uKpts[:, j, i] = utmp

    # for i in range(Nk):
    #      for j in range(nbands):
    #          utmp = mo_coeff[i]
    #          utmp = np.dot(aoval[i] ,np.array(utmp[:,j]))
    #          uKpts[:,j,i] = utmp

    def pair_product_recip_exchange(uKpt, kptGrid3D, rptGrid3D, NsCell, dvol, cell, nbands):
        '''
        NsCell will be the number of plane waves in each direction
        LsCell will be the length of the lattice vectors
        kptGrid3D will be the k-point grid used in the calculation
        ukpt** will be the wavefunction evaluated on all grid points.
        nocc will be an occupation number
        '''

        qGrid = kptGrid3D - kptGrid3D[0,:]
        kGrid = kptGrid3D
        nkpt = kGrid.shape[0]
        LsCell_bz = cell.reciprocal_vectors()

        for q in range(nkpt):
            qpt = qGrid[q, :]
            #Define qpt in the basis of the reciprocal lattice vectors
            qpt_trans = np.linalg.inv(LsCell_bz.T).dot(qpt)
            # Get rid of multiples of recip vectors
            for i in range(3):
                if abs(qpt_trans[i])>1e-8:
                    qpt_trans[i] = round(qpt_trans[i],6)%1
                qpt_trans[i] = qpt_trans[i]%1
            # Bring into first Brillouin zone

            for i in range(3):
                if qpt_trans[i]>=0.5:
                    qpt_trans[i] -=1
            #Transform back into cartesian coordinates
            qpt = np.dot(LsCell_bz.T, qpt_trans)
            # Update qGrid
            qGrid[q, :] = qpt

        nG = uKpts.shape[0]
        rhokqmnG = np.zeros((nkpt,nkpt,nbands,nbands, nG),dtype = complex)

        for k in range(nkpt):
            for q in range(nkpt):
                kpt1 = kGrid[k,:]
                qpt = qGrid[q,:]
                kpt2 = kpt1 + qpt
                #Bring back into the cell
                trans_point = np.linalg.inv(LsCell_bz.T).dot(kpt2)
                for i in range(3):
                    if abs(trans_point[i])>1e-6:
                        trans_point[i] = round(trans_point[i],6)%1

                kpt2 = np.dot(LsCell_bz.T,trans_point)

                d2 = np.sum((kGrid - kpt2) ** 2, axis=1)

                idx_kpt2 = np.where(d2 < 1e-8)[0]
                if len(idx_kpt2) != 1:
                    raise TypeError("Cannot locate (k+q) in the kmesh.")
                else:
                    idx_kpt2 = idx_kpt2[0]
                kGdiff = (kpt1 + qpt) - kpt2

                for n in range(nbands):
                    for m in range(nbands):
                        u1 = uKpt[:,n,k]
                        u2 = np.exp(-1j * (np.dot(rptGrid3D, kGdiff.T))) * uKpt[:,m,idx_kpt2]
                        rho12 = np.conj(u1) * u2
                        rho12 = np.reshape(rho12 , (NsCell[0], NsCell[1], NsCell[2]) , order = 'F')
                        temp_fft = np.fft.fftn((np.array(rho12)*dvol))
                        rhokqmnG[k,q,n,m,:] = temp_fft.reshape(-1,order = 'F')


        return rhokqmnG, kGrid, qGrid

    def poly_localizer(x, r1, d):
        x = np.asarray(x)
        x = x / r1
        r = np.linalg.norm(x, axis=1) if x.ndim > 1 else np.linalg.norm(x)
        val = (1 - r ** d) ** d
        if x.ndim > 1:
            val[r > 1] = 0
        elif r > 1:
            val = 0
        return val

    def localizer(x, r0, r1):
        r = np.sqrt(np.sum(x**2, axis=1))
        val = np.exp(-1.0 / (r1 - r)) / (np.exp(-1.0 / (r - r0)) + np.exp(-1.0 / (r1 - r)))
        val[r <= r0] = 1
        val[r >= r1] = 0
        return val

    rho_kqijG, kGrid, qGrid = pair_product_recip_exchange(uKpt = uKpts, kptGrid3D= ikpts, rptGrid3D = rptGrid3D, NsCell = NsCell, dvol = dvol , cell = icell, nbands= nocc)
    sum_res = np.sum(np.abs(rho_kqijG)**2 , axis = (0,2,3),keepdims=True)
    sum_res = np.reshape(sum_res, (rho_kqijG.shape[1],rho_kqijG.shape[4]),order = 'F')
    SqG = 1/Nk * sum_res
    SqG-=nocc

    #Get reciprocal lattice grid for unit cell
    LsCell_bz = mf.cell.reciprocal_vectors()
    LsCell_bz_incre = LsCell_bz/NsCell[:,np.newaxis]
    cell_bz_1 = np.concatenate((np.arange(0, NsCell[0] // 2 + 1), np.arange(-NsCell[0] // 2 + 1, 0)))
    cell_bz_2 = np.concatenate((np.arange(0, NsCell[1] // 2 + 1), np.arange(-NsCell[1] // 2 + 1, 0)))
    cell_bz_3 = np.concatenate((np.arange(0, NsCell[2] // 2 + 1), np.arange(-NsCell[2] // 2 + 1, 0)))
    Zbz, Ybz, Xbz = np.meshgrid(cell_bz_3,cell_bz_2,cell_bz_1, indexing = 'ij')
    cell_grid_bz = (Xbz.flatten()[:, np.newaxis] * LsCell_bz[0] + Ybz.flatten()[:, np.newaxis] * LsCell_bz[1] + Zbz.flatten()[:, np.newaxis] * LsCell_bz[2])

    #Manual Exchange checked
    #Localizer support setting
    N_local = local
    #Establish Localizer grid in momentum space
    LsCell_bz_local = N_local * LsCell_bz
    Grid_1D = np.concatenate((np.arange(0, (N_local - 1) // 2 + 1), np.arange(-(N_local + 1) // 2 + 1, 0)))
    Zl, Yl, Xl = np.meshgrid(Grid_1D, Grid_1D, Grid_1D, indexing='ij')
    loc_grid = (Zl.flatten()[:,np.newaxis] *LsCell_bz[2] + Yl.flatten()[:, np.newaxis] * LsCell_bz[1] + Xl.flatten()[:, np.newaxis] * LsCell_bz[0])

    LsCell_bz_local_norms = [sum(c** 2 for c in v) ** 0.5 for v in LsCell_bz_local]

    r0 = 0 * np.min(LsCell_bz_local_norms) /2
    r1 = 1 * np.min(LsCell_bz_local_norms) /2

    #H = lambda q: localizer(q, r0, r1)
    H = lambda q: poly_localizer(q,r1,4)

    #Index locator
    idxG_localizer = np.zeros((np.shape(loc_grid)[0],1), dtype = int)
    for i in range(np.shape(loc_grid)[0]):
        dist = np.sum((cell_grid_bz - loc_grid[i,:]) ** 2, axis=1)
        idxG_localizer[i] = np.where(dist < 1e-12)[0][0]

    idxG_localizer = idxG_localizer.flatten()
    SqG = SqG[:,idxG_localizer]

    inv_LsCell_bz_local = np.array(Lvec)/N_local

    #Fourier grid
    N = N_local * np.array(nk)
    if N[0]%2 == 0:
        G_1 =  np.concatenate((np.arange(0, N[0] // 2 +1), np.arange(-N[0] // 2 + 1, 0)))
    else:
        G_1 = np.concatenate((np.arange(0, (N[0] - 1) // 2 + 1), np.arange(-(N[0] + 1) // 2 + 1, 0)))
    if N[1]%2 == 0:
        G_2 = np.concatenate((np.arange(0, N[1] // 2 + 1), np.arange(-N[1] // 2 + 1, 0)))
    else:
        G_2 = np.concatenate((np.arange(0, (N[1] - 1) // 2 + 1), np.arange(-(N[1] + 1) // 2 + 1, 0)))
    if N[2]%2 == 0:
        G_3 = np.concatenate((np.arange(0, N[2] // 2 + 1), np.arange(-N[2] // 2 + 1, 0)))
    else:
        G_3 = np.concatenate((np.arange(0, (N[2] - 1) // 2 + 1), np.arange(-(N[2] + 1) // 2 + 1, 0)))

    Zf, Yf, Xf = np.meshgrid(G_3, G_2, G_1, indexing='ij')
    gptGrid_fourier = (Xf.flatten()[:,np.newaxis]* inv_LsCell_bz_local[0] + Yf.flatten()[:,np.newaxis]*inv_LsCell_bz_local[1] + Zf.flatten()[:,np.newaxis]*inv_LsCell_bz_local[2])
    normG = np.sqrt(np.sum(gptGrid_fourier**2, axis=1))
    from scipy.special import sici
    coulG = 4 * np.pi/ normG * sici(normG * r1)[0]
    coulG[normG<1e-12] = 4 * np.pi * r1

    #Implementing the correction
    correction = 0
    #quadrature
    for iq in range(np.shape(qGrid)[0]):
        qG = qGrid[iq,:] + loc_grid
        tmp = SqG[iq,:] * H(qG)/ np.sum(qG**2, axis=1)
        tmp[np.isinf(tmp)] = 0
        tmp[np.isnan(tmp)] = 0
        correction -= np.sum(tmp) * np.abs(np.linalg.det(LsCell_bz))/Nk

    print(correction)
    #Integral
    for iq in range(np.shape(qGrid)[0]):
        qG = qGrid[iq,:] + loc_grid
        exp_mat = np.exp(1j * np.dot(qG, gptGrid_fourier.T))
        tmp = np.dot(exp_mat, coulG.reshape(-1, order = 'F'))/np.linalg.det(LsCell_bz_local)
        tmp = SqG[iq,:].T * H(qG) * tmp
        correction += np.abs(np.linalg.det(LsCell_bz))/Nk * np.real(np.sum(tmp))

    timess2 = time.time()
    timesub = timess2 - timess
    Ex_ss = np.real(E_standard) -1/(8*np.pi**3)*correction*4*np.pi - nocc*Madelung
    print("SS ENERGY")
    print(np.real(Ex_ss))
    print("STANDARD")
    print(np.real(E_standard))
    print("STANDARD MADELUNG")
    print(np.real(E_Madelung))
    print(time_scf)
    print(timesub)
    return np.real(Ex_ss), np.real(E_standard), np.real(E_Madelung), time_scf, timesub

def minimum_image(cell, kpts):
    """
    Compute the minimum image of k-points in 'kpts' in the first Brillouin zone

    Arguments:
        cell -- a cell instance
        kpts -- a list of k-points

    Returns:
        kpts_bz -- a list of k-point in the first Brillouin zone
    """
    tmp_kpt = cell.get_scaled_kpts(kpts)
    tmp_kpt = tmp_kpt - np.floor(tmp_kpt)
    tmp_kpt[tmp_kpt > 0.5 - 1e-8] -= 1
    kpts_bz = cell.get_abs_kpts(tmp_kpt)
    return kpts_bz

def khf_exchange_ss(kmf, nks, uKpts, made, N_local=5):
    #Xin's version - using for test/benchmarking
    from scipy.special import sici
    def minimum_image(cell, kpts):
        """
        Compute the minimum image of k-points in 'kpts' in the first Brillouin zone

        Arguments:
            cell -- a cell instance
            kpts -- a list of k-points

        Returns:
            kpts_bz -- a list of k-point in the first Brillouin zone
        """
        tmp_kpt = cell.get_scaled_kpts(kpts)
        tmp_kpt = tmp_kpt - np.floor(tmp_kpt)
        tmp_kpt[tmp_kpt > 0.5 - 1e-8] -= 1
        kpts_bz = cell.get_abs_kpts(tmp_kpt)
        return kpts_bz

    def poly_localizer(x, r1, d):
        x = np.asarray(x)
        x = x / r1
        r = np.linalg.norm(x, axis=1) if x.ndim > 1 else np.linalg.norm(x)
        val = (1 - r ** d) ** d
        if x.ndim > 1:
            val[r > 1] = 0
        elif r > 1:
            val = 0
        return val

    #   basic info
    cell = kmf.cell
    kpts = kmf.kpts
    nks = np.array(nks)
    nocc = cell.tot_electrons() // 2
    nkpts = np.prod(nks)

    #   compute standard exchange energy without any correction
    # kmf.exxdiv = None
    # if dm_kpts is None:
    #     dm_kpts = kmf.make_rdm1()
    # vk_kpts = kmf.get_k(kmf.cell, dm_kpts)
    # e_ex = 1. / nkpts * np.einsum('kij,kji', dm_kpts, -0.5 * vk_kpts) * 0.5
    # print(f"Exchange energy without any correction: {e_ex.real}")

    #   compute the ewald correction
    # xi = madelung(kmf.cell, kmf.kpts)
    # e_ex_madelung = e_ex - nocc * xi
    # print(f"Exchange energy with Madelung correction: {e_ex_madelung.real}")

    #   compute the singularity subtraction correction

    #   Step 1: compute the pair product in reciproal space

    #   Step 1.1: evaluate AO on a real fine mesh in unit cell
    Lvec_real = kmf.cell.lattice_vectors()
    NsCell = kmf.cell.mesh
    L_delta = Lvec_real / NsCell[:, None]
    dvol = np.abs(np.linalg.det(L_delta))
    #Evaluate wavefunction on all real space grid points
    # # Establishing real space grid (Generalized for arbitary volume defined by 3 vectors)
    xv, yv, zv = np.meshgrid(np.arange(NsCell[0]), np.arange(NsCell[1]), np.arange(NsCell[2]), indexing='ij')
    mesh_idx = np.hstack([xv.reshape(-1, 1), yv.reshape(-1, 1), zv.reshape(-1, 1)])
    rptGrid3D = mesh_idx @ L_delta
    # aoval = kmf.cell.pbc_eval_gto("GTOval_sph", coords=rptGrid3D, kpts=kmf.kpts)

    #   Step 1.2: map q-mesh and k-mesh to BZ
    qGrid = minimum_image(cell, kpts - kpts[0, :])
    kGrid = minimum_image(cell, kpts)

    #   Step 1.3: evaluate MO periodic component on a real fine mesh in unit cell
    nbands = nocc
    nG = np.prod(NsCell)
    # uKpts = np.zeros((nkpts, nbands, nG), dtype=complex)
    # for k in range(nkpts):
    #     for n in range(nbands):
    #         #   mo_coeff_kpts is of dimension (nkpts, nbasis, nband)
    #         utmp = aoval[k] @ np.reshape(mo_coeff_kpts[k][:, n], (-1, 1))
    #         exp_part = np.exp(-1j * (rptGrid3D @ np.reshape(kGrid[k], (-1, 1))))
    #         uKpts[k, n, :] = np.squeeze(exp_part * utmp)

            #   Step 1.4: compute the pair product
    Lvec_recip = cell.reciprocal_vectors()
    Gx = np.fft.fftfreq(NsCell[0], d=1 / NsCell[0])
    Gy = np.fft.fftfreq(NsCell[1], d=1 / NsCell[1])
    Gz = np.fft.fftfreq(NsCell[2], d=1 / NsCell[2])
    Gxx, Gyy, Gzz = np.meshgrid(Gx, Gy, Gz, indexing='ij')
    GptGrid3D = np.hstack((Gxx.reshape(-1, 1), Gyy.reshape(-1, 1), Gzz.reshape(-1, 1))) @ Lvec_recip

    SqG = np.zeros((nkpts, nG), dtype=np.float64)
    print("MEM USAGE IS:", SqG.nbytes)
    for q in range(nkpts):
        for k in range(nkpts):
            temp_SqG_k = np.zeros(nG, dtype=np.float64)  # Temporary storage for sums over m, n for the current k and q

            kpt1 = kGrid[k, :]
            qpt = qGrid[q, :]
            kpt2 = kpt1 + qpt

            kpt2_BZ = minimum_image(kmf.cell, kpt2)
            idx_kpt2 = np.where(np.sum((kGrid - kpt2_BZ[None, :]) ** 2, axis=1) < 1e-8)[0]
            if len(idx_kpt2) != 1:
                raise TypeError("Cannot locate (k+q) in the kmesh.")
            idx_kpt2 = idx_kpt2[0]
            kGdiff = kpt2 - kpt2_BZ

            for n in range(nbands):
                for m in range(nbands):
                    u1 = uKpts[k, n, :]
                    u2 = np.squeeze(np.exp(-1j * (rptGrid3D @ np.reshape(kGdiff, (-1, 1))))) * uKpts[idx_kpt2, m, :]
                    rho12 = np.reshape(np.conj(u1) * u2, (NsCell[0], NsCell[1], NsCell[2]))
                    temp_fft = np.fft.fftn((rho12 * dvol))
                    # Compute sums on the fly instead of storing in rho (For mem. reasons, rho doesn't too large for >5x5x5 in some systems)
                    temp_SqG_k += np.abs(temp_fft.reshape(-1)) ** 2

            SqG[q, :] += temp_SqG_k / nkpts

    #SqG = np.sum(np.abs(rhokqmnG) ** 2, axis=(0, 2, 3)) / nkpts
    SqG = SqG - nocc  # remove the zero order approximate nocc
    assert (np.abs(SqG[0, 0]) < 1e-4)

    #   Exchange energy can be formulated as
    #   Ex = prefactor_ex * bz_dvol * sum_{q} (\sum_G S(q+G) * 4*pi/|q+G|^2)
    prefactor_ex = -1 / (8 * np.pi ** 3)
    bz_dvol = np.abs(np.linalg.det(Lvec_recip)) / nkpts

    #   Side Step: double check the validity of SqG by computing the exchange energy
    # if False:
    #     CoulG = np.zeros_like(SqG)
    #     for iq, qpt in enumerate(qGrid):
    #         qG = qpt[None, :] + GptGrid3D
    #         norm2_qG = np.sum(qG ** 2, axis=1)
    #         CoulG[iq, :] = 4 * np.pi / norm2_qG
    #         CoulG[iq, norm2_qG < 1e-8] = 0
    #     Ex = prefactor_ex * bz_dvol * np.sum((SqG + nocc) * CoulG)
    #     print(f'Ex = {Ex} = {e_ex.real}')

        #   Step 3: construct Fouier Approximation of S(q+G)h(q+G)

    #   Step 3.1: define the local domain as multiple of BZ
    LsCell_bz_local = N_local * Lvec_recip
    LsCell_bz_local_norms = np.linalg.norm(LsCell_bz_local, axis=1)

    #   localizer for the local domain
    r1 = np.min(LsCell_bz_local_norms) / 2
    H = lambda q: poly_localizer(q, r1, 6)

    #   reciprocal lattice within the local domain
    Grid_1D = np.concatenate((np.arange(0, (N_local - 1) // 2 + 1), np.arange(-(N_local - 1) // 2, 0)))
    Gxx_local, Gyy_local, Gzz_local = np.meshgrid(Grid_1D, Grid_1D, [0], indexing='ij')
    GptGrid3D_local = np.hstack(
        (Gxx_local.reshape(-1, 1), Gyy_local.reshape(-1, 1), Gzz_local.reshape(-1, 1))) @ Lvec_recip

    #   location/index of GptGrid3D_local within 'GptGrid3D'
    idx_GptGrid3D_local = []
    for Gl in GptGrid3D_local:
        idx_tmp = np.where(np.linalg.norm(Gl[None, :] - GptGrid3D, axis=1) < 1e-8)[0]
        if len(idx_tmp) != 1:
            raise TypeError("Cannot locate local G vector in the reciprocal lattice.")
        else:
            idx_GptGrid3D_local.append(idx_tmp[0])
    idx_GptGrid3D_local = np.array(idx_GptGrid3D_local)

    #   focus on S(q + G) with q in qGrid and G in GptGrid3D_local
    SqG_local = SqG[:, idx_GptGrid3D_local]

    #   Step 3.2: compute the Fourier transform of 1/|q|^2
    nqG_local = N_local * nks  # lattice size along each dimension in the real-space (equal to q + G size)
    Lvec_real_local = Lvec_real / N_local  # dual real cell of local domain LsCell_bz_local

    Rx = np.fft.fftfreq(nqG_local[0], d=1 / nqG_local[0])
    Ry = np.fft.fftfreq(nqG_local[1], d=1 / nqG_local[1])
    Rz = np.fft.fftfreq(nqG_local[2], d=1 / nqG_local[2])
    Rxx, Ryy, Rzz = np.meshgrid(Rx, Ry, Rz, indexing='ij')
    RptGrid3D_local = np.hstack((Rxx.reshape(-1, 1), Ryy.reshape(-1, 1), Rzz.reshape(-1, 1))) @ Lvec_real_local

      #   Kernel from Fourier Interpolation
    normR = np.linalg.norm(RptGrid3D_local, axis=1)
    CoulR = 4 * np.pi / normR * sici(normR * r1)[0]
    CoulR[normR < 1e-8] = 4 * np.pi * r1

    #   Step 4: Compute the correction

    ss_correction = 0
    #   Quadrature with Coulomb kernel
    for iq, qpt in enumerate(qGrid):
        qG = qpt[None, :] + GptGrid3D_local
        tmp = SqG_local[iq, :].T * H(qG) / np.sum(qG ** 2, axis=1)
        tmp[np.isinf(tmp) | np.isnan(tmp)] = 0
        ss_correction -= np.sum(tmp) * bz_dvol

    #   Integral with Fourier Approximation
    for iq, qpt in enumerate(qGrid):
        qG = qpt[None, :] + GptGrid3D_local
        exp_mat = np.exp(1j * (qG @ RptGrid3D_local.T))
        tmp = (exp_mat @ CoulR) / np.abs(np.linalg.det(LsCell_bz_local))
        tmp = SqG_local[iq, :].T * H(qG) * tmp
        ss_correction += np.real(np.sum(tmp)) * bz_dvol

    ss_correction = 4 * np.pi * ss_correction  # Coulomb kernel = 4 pi / |q|^2

    #   Step 5: apply the correction
    e_ex_ss = made + prefactor_ex * ss_correction

    #   Step 6: Lin's new idea
    e_ex_ss2 = 0
    #   Integral with Fourier Approximation
    for iq, qpt in enumerate(qGrid):
        qG = qpt[None, :] + GptGrid3D_local
        exp_mat = np.exp(1j * (qG @ RptGrid3D_local.T))
        tmp = (exp_mat @ CoulR) / np.abs(np.linalg.det(LsCell_bz_local))
        tmp = (SqG_local[iq, :].T + nocc) * tmp
        e_ex_ss2 += np.real(np.sum(tmp)) * bz_dvol
    e_ex_ss2 = prefactor_ex * 4 * np.pi * e_ex_ss2

    return e_ex_ss, e_ex_ss2

<<<<<<< HEAD
def khf_2d(kmf, nks, uKpts, made, dm_kpts = None, N_local = 5,localizer_degree=4,debug = False):
=======
def khf_2d(kmf, nks, uKpts, ex, dm_kpts = None, N_local = 5):
>>>>>>> 66b27d14
    from scipy.special import sici
    from scipy.special import iv
    def minimum_image(cell, kpts):
        """
        Compute the minimum image of k-points in 'kpts' in the first Brillouin zone

        Arguments:
            cell -- a cell instance
            kpts -- a list of k-points

        Returns:
            kpts_bz -- a list of k-point in the first Brillouin zone
        """
        tmp_kpt = cell.get_scaled_kpts(kpts)
        tmp_kpt = tmp_kpt - np.floor(tmp_kpt)
        tmp_kpt[tmp_kpt > 0.5 - 1e-8] -= 1
        kpts_bz = cell.get_abs_kpts(tmp_kpt)
        return kpts_bz

    def poly_localizer(x, r1, d):
        x = np.asarray(x)
        x = x[:, :2] / r1
        r = np.linalg.norm(x, axis=1) if x.ndim > 1 else np.linalg.norm(x)
        val = (1 - r ** d) ** d
        if x.ndim > 1:
            val[r > 1] = 0
        elif r > 1:
            val = 0
        return val

    #   basic info
    cell = kmf.cell
    kpts = kmf.kpts
    nks = np.array(nks)
    nocc = cell.tot_electrons() // 2
    nkpts = np.prod(nks)

    Lvec_real = kmf.cell.lattice_vectors()
    NsCell = kmf.cell.mesh
    L_delta = Lvec_real / NsCell[:, None]
    dvol = np.abs(np.linalg.det(L_delta))

    xv, yv, zv = np.meshgrid(np.arange(NsCell[0]), np.arange(NsCell[1]), np.arange(NsCell[2]), indexing='ij')
    mesh_idx = np.hstack([xv.reshape(-1, 1), yv.reshape(-1, 1), zv.reshape(-1, 1)])
    rptGrid3D = mesh_idx @ L_delta

    qGrid = minimum_image(cell, kpts - kpts[0, :])
    kGrid = minimum_image(cell, kpts)

    #Extract vacuum size information
    vac_size = np.linalg.norm(Lvec_real[2])
    nbands = nocc
    nG = np.prod(NsCell)

    #   Step 1.4: compute the pair product
    # Sample Unit cell in Reciprocal Space (Unchanged)
    Lvec_recip = cell.reciprocal_vectors()
    Gx = np.fft.fftfreq(NsCell[0], d=1 / NsCell[0])
    Gy = np.fft.fftfreq(NsCell[1], d=1 / NsCell[1])
    Gz = np.fft.fftfreq(NsCell[2], d=1 / NsCell[2])
    Gxx, Gyy, Gzz = np.meshgrid(Gx, Gy, Gz, indexing='ij')
    GptGrid3D = np.hstack((Gxx.reshape(-1, 1), Gyy.reshape(-1, 1), Gzz.reshape(-1, 1))) @ Lvec_recip

<<<<<<< HEAD

    # Gvbase= (Gx, Gy, Gz)
    # Gv = np.dot(lib.cartesian_prod(Gvbase), Lvec_recip)
    # GptGrid3D =Gv
    # print(max(abs(Gv-GptGrid3D)))
    vac_size_bz = np.linalg.norm(Lvec_recip[non_per_dim])

    rhokqmnG = np.zeros((nkpts, nkpts, nbands, nbands, nG), dtype=complex)
    for k in range(nkpts):
        for q in range(nkpts):
            kpt1 = kGrid[k, :]
            qpt = qGrid[q, :]
            kpt2 = kpt1 + qpt

            #   locate uk with k = kpt2
            kpt2_BZ = minimum_image(kmf.cell, kpt2)
            idx_kpt2 = np.where(np.sum((kGrid - kpt2_BZ[None, :]) ** 2, axis=1) < 1e-8)[0]
            if len(idx_kpt2) != 1:
                raise TypeError("Cannot locate (k+q) in the kmesh.")
            else:
                idx_kpt2 = idx_kpt2[0]
            kGdiff = kpt2 - kpt2_BZ

            #   compute rho_{nk1, m(k1+q)}(G)}
            for n in range(nbands):
                for m in range(nbands):
                    u1 = uKpts[k, n, :]
                    u2 = np.squeeze(np.exp(-1j * (rptGrid3D @ np.reshape(kGdiff, (-1, 1))))) * uKpts[idx_kpt2, m, :]
                    rho12 = np.reshape(np.conj(u1) * u2, (NsCell[0], NsCell[1], NsCell[2]))
                    temp_fft = np.fft.fftn((rho12 * dvol))
                    rhokqmnG[k, q, n, m, :] = temp_fft.reshape(-1)

    #   Step 2: Construct the structure factor
    SqG = np.sum(np.abs(rhokqmnG) ** 2, axis=(0, 2, 3)) / nkpts
    SqG = SqG - nocc  # remove the zero order approximate nocc
    # assert (np.abs(SqG[0, 0]) < 1e-4)

    #   Step 3.1: define the local domain as multiple of BZ
    LsCell_bz_local = N_local * Lvec_recip
    # LsCell_bz_local = [N_local * Lvec_recip[0], N_local * Lvec_recip[1], Lvec_recip[2]]
    LsCell_bz_local_norms = np.linalg.norm(LsCell_bz_local, axis=1)
    LsCell_bz_norms = np.linalg.norm(Lvec_recip, axis=1)
    #   localizer for the local domain
    r1 = np.min(LsCell_bz_local_norms[0:2]) / 2
    r1 -= np.min(LsCell_bz_norms[0:2])/nks[0]

    theta = np.arccos(np.dot(Lvec_recip[0],Lvec_recip[1]) / (LsCell_bz_norms[0]*LsCell_bz_norms[1]))
    r1 *= np.sin(theta)
    # r1*=0.5
    H = lambda q: poly_localizer(q, r1, localizer_degree)

    #   reciprocal lattice within the local domain
    #   Needs modification for 2D
    Grid_1D = np.concatenate((np.arange(0, (N_local - 1) // 2 + 1), np.arange(-(N_local - 1) // 2, 0)))
    Gxx_local, Gyy_local, Gzz_local = np.meshgrid(Grid_1D, Grid_1D, [0] , indexing='ij')
    GptGrid3D_local = np.hstack(
        (Gxx_local.reshape(-1, 1), Gyy_local.reshape(-1, 1), Gzz_local.reshape(-1, 1))) @ Lvec_recip

    #   location/index of GptGrid3D_local within 'GptGrid3D'
    idx_GptGrid3D_local = []
    for Gl in GptGrid3D_local:
        idx_tmp = np.where(np.linalg.norm(Gl[None, :] - GptGrid3D, axis=1) < 1e-8)[0]
        if len(idx_tmp) != 1:
            raise TypeError("Cannot locate local G vector in the reciprocal lattice.")
        else:
            idx_GptGrid3D_local.append(idx_tmp[0])
    idx_GptGrid3D_local = np.array(idx_GptGrid3D_local)

    #   focus on S(q + G) with q in qGrid and G in GptGrid3D_local
    SqG_local = SqG[:, idx_GptGrid3D_local]

    #   Step 3.2: compute the Fourier transform of 1/|q|^2
    nqG_local = [N_local * nks[0], N_local * nks[1], 1]  # lattice size along each dimension in the real-space (equal to q + G size)
    Lvec_real_local = [Lvec_real[0]/N_local, Lvec_real[1]/N_local, Lvec_real[2]]  # dual real cell of local domain LsCell_bz_local
    Rx = np.fft.fftfreq(nqG_local[0], d=1 / nqG_local[0])
    Ry = np.fft.fftfreq(nqG_local[1], d=1 / nqG_local[1])
    Rz = np.fft.fftfreq(nqG_local[2], d=1 / nqG_local[2])
    Rxx, Ryy, Rzz = np.meshgrid(Rx, Ry, Rz, indexing='ij')
    RptGrid3D_local = np.hstack((Rxx.reshape(-1, 1), Ryy.reshape(-1, 1), Rzz.reshape(-1, 1))) @ Lvec_real_local
    if debug:
        import scipy.io
        scipy.io.savemat('ssdata_pyscf.mat',{"RptGrid_Fourier":RptGrid3D_local, "SqG":SqG_local,"qGrid":qGrid,"GptGrid_Localizer":GptGrid3D_local})
    from scipy.integrate import quad
    from scipy.special import i0
    normR = np.linalg.norm(RptGrid3D_local, axis=1)
    #np.pi * vac_size if x ==0 else
    def kernel_func(R, vac_size, a,b):
        func = lambda x: 2*np.pi * (1-np.exp(-vac_size/2 * x))/x * iv(0,-1j * x * R)
        integral = quad(func, a, b, limit = 100)[0]
        return integral

    trunc_int = [kernel_func(R, vac_size, 0, r1) for R in normR]

    CoulR = trunc_int
    # Exact expression when |R| = 0
    #CoulR[normR < 1e-8] = 8*np.pi**2 * (np.log(vac_size * r1) + gamma(0,r1 * vac_size) * gammaincc(0, r1 * vac_size) + np.euler_gamma)

    #   Step 4: Compute the correction

    ss_correction = 0
    #   Quadrature with Coulomb kernel
    nq = qGrid.shape[0]
    nG_local = GptGrid3D_local.shape[0]
    if debug:
        qG_full = np.zeros((nq*nG_local,3))
        SqG_local_full = np.zeros(nq*nG_local)
        VqG_local_full = np.zeros(nq*nG_local)
        HqG_local_full = np.zeros(nq*nG_local)

    found_qG0_idx = False
    quad_term = 0
    for iq, qpt in enumerate(qGrid):
        qG = qpt[None, :] + GptGrid3D_local


        qG_no_z = qG[:,0:2]
        tmp = SqG_local[iq, :].T * H(qG) / np.sum(qG ** 2, axis=1) # (1 - np.exp(-vac_size/2 * np.sum(qG **2, axis =1))) * np.cos(vac_size/2 * qG[2])
        coul = np.exp(-vac_size/2 * np.sqrt(np.sum(qG_no_z **2, axis =1)))
        tmp = tmp * (1- coul) * np.cos(vac_size/2 * qG[:,2])
        tmp[np.isinf(tmp) | np.isnan(tmp)] = 0

        abs_qG2 =  np.sum(qG ** 2, axis=1)
        find_qG0_idx = np.where(abs_qG2==0)[0]
        if len(find_qG0_idx) >0:
            assert(len(find_qG0_idx)  == 1)
            found_qG0_idx = True
            qG0_idx=find_qG0_idx[0]
            qG0 = qG[qG0_idx]
            coulG0 = -np.pi*vac_size**2/2. #-pi*L_z^2/2]
            tmp[qG0_idx] = (SqG_local[iq, qG0_idx].T)* H(qG0) * coulG0

        quad_term -= np.sum(tmp)/nkpts
        if debug:
            qG_full[iq*nG_local:(iq+1)*nG_local,:] = qG
            SqG_local_full[iq*nG_local:(iq+1)*nG_local] = SqG_local[iq, :]
            HqG_local_full[iq*nG_local:(iq+1)*nG_local] = H(qG)
            VqG_local_full[iq*nG_local:(iq+1)*nG_local] = 1./np.sum(qG ** 2, axis=1)*(1- coul)* np.cos(vac_size/2 * qG[:,2])




    if debug:
        import scipy.io
        scipy.io.savemat("qG_full.mat",{"qG_full":qG_full})
        scipy.io.savemat("HqG_local_full.mat", {"HqG_local_full":HqG_local_full})
        scipy.io.savemat("SqG_local_full.mat", {"SqG_local_full":SqG_local_full})
        scipy.io.savemat("VqG_local_full.mat", {"VqG_local_full":VqG_local_full})

    #   Integral with Fourier Approximation
    int_term = 0
    for iq, qpt in enumerate(qGrid):
        qG = qpt[None, :] + GptGrid3D_local
        exp_mat = np.exp(1j * (qG @ RptGrid3D_local.T))
        tmp = (exp_mat @ CoulR) / (np.linalg.norm(np.cross(LsCell_bz_local[0], LsCell_bz_local[1])))
        tmp = SqG_local[iq, :].T * H(qG) * tmp

        int_term += np.real(np.sum(tmp))/nkpts

    ss_correction = int_term + quad_term
    print("Integral term ",int_term )
    print("Quadrature term ",quad_term )

    bz_dvol = np.abs(np.linalg.det(Lvec_recip))
    #ss_correction = 4 * np.pi * ss_correction/ np.linalg.det(Lvec_real)/np.linalg.norm(Lvec_recip[2])  # Coulomb kernel = 4 pi / |q|^2
    ss_correction = 4 * np.pi * ss_correction * (-1/(8* np.pi**3)) * bz_dvol/np.linalg.norm(Lvec_recip[2])

    # if found_qG0_idx:
    omega = np.abs(np.linalg.det(kmf.cell.lattice_vectors()))
    coulG0 = -np.pi*vac_size**2/2. #-pi*L_z^2/2]

    coulG0_correction =  coulG0 / omega / nkpts * nocc
    #   Step 5: apply the correction
    e_ex_ss = made + ss_correction
    #   Step 6: Lin's new idea
    e_ex_ss2 = 0
    # Integral with Fourier Approximation
    for iq, qpt in enumerate(qGrid):
        qG = qpt[None, :] + GptGrid3D_local
        exp_mat = np.exp(1j * (qG @ RptGrid3D_local.T))
        tmp = (exp_mat @ CoulR) / (np.linalg.norm(np.cross(LsCell_bz_local[0], LsCell_bz_local[1])))
        tmp = (SqG_local[iq, :].T + nocc) * tmp
        e_ex_ss2 += np.real(np.sum(tmp)) * bz_dvol/nkpts
    prefactor_ex = -1 / (8 * np.pi ** 3)

    e_ex_ss2 = prefactor_ex * 4 * np.pi * e_ex_ss2/np.linalg.norm(Lvec_recip[2])
    #
    return e_ex_ss
def make_ss_inputs(kmf,kpts,dm_kpts, mo_coeff_kpts):
    from pyscf.pbc.tools import madelung,get_monkhorst_pack_size

    Madelung = madelung(kmf.cell, kpts)
    nocc = kmf.cell.tot_electrons() // 2
    nk = get_monkhorst_pack_size(kmf.cell, kpts)
    Nk = np.prod(nk)
    # dm_kpts = kmf.make_rdm1() ## make input
    _, K = kmf.get_jk(cell=kmf.cell, dm_kpts=dm_kpts, kpts=kpts, kpts_band=kpts)
    E_standard = -1. / Nk * np.einsum('kij,kji', dm_kpts, K) * 0.5
    E_standard /= 2
    E_madelung = E_standard - nocc * Madelung
    print(E_madelung)

    # Saving the wavefunction data (Strange MKL error just feeding mo_coeff...)
    # mo_coeff_kpts = kmf.mo_coeff_kpts # make input as well
    Lvec_real = kmf.cell.lattice_vectors()
    NsCell = kmf.cell.mesh
    L_delta = Lvec_real / NsCell[:, None]
    dvol = np.abs(np.linalg.det(L_delta))
    xv, yv, zv = np.meshgrid(np.arange(NsCell[0]), np.arange(NsCell[1]), np.arange(NsCell[2]), indexing='ij')
    mesh_idx = np.hstack([xv.reshape(-1, 1), yv.reshape(-1, 1), zv.reshape(-1, 1)])
    rptGrid3D = mesh_idx @ L_delta
    aoval = kmf.cell.pbc_eval_gto("GTOval_sph", coords=rptGrid3D, kpts=kpts)

    qGrid = minimum_image(kmf.cell, kpts - kpts[0, :])
    kGrid = minimum_image(kmf.cell, kpts)

    nbands = nocc
    nG = np.prod(NsCell)
    uKpts = np.zeros((Nk, nbands, nG), dtype=complex)
    for k in range(Nk):
        for n in range(nbands):
            utmp = aoval[k] @ np.reshape(mo_coeff_kpts[k][:, n], (-1, 1))
            exp_part = np.exp(-1j * (rptGrid3D @ np.reshape(kGrid[k], (-1, 1))))
            uKpts[k, n, :] = np.squeeze(exp_part * utmp)
    return E_standard, E_madelung, uKpts



def khf_ss_2d_matlab(kmf, nks, uKpts, made, N_local = 5,load_from_mat=True):
    from scipy.special import sici
    from scipy.special import iv
    import scipy.io
    def minimum_image(cell, kpts):
        """
        Compute the minimum image of k-points in 'kpts' in the first Brillouin zone

        Arguments:
            cell -- a cell instance
            kpts -- a list of k-points

        Returns:
            kpts_bz -- a list of k-point in the first Brillouin zone
        """
        tmp_kpt = cell.get_scaled_kpts(kpts)
        tmp_kpt = tmp_kpt - np.floor(tmp_kpt)
        tmp_kpt[tmp_kpt > 0.5 - 1e-8] -= 1
        kpts_bz = cell.get_abs_kpts(tmp_kpt)
        return kpts_bz

    def poly_localizer(x, r1, d):
        x = np.asarray(x)
        x = x / r1
        r = np.linalg.norm(x, axis=1) if x.ndim > 1 else np.linalg.norm(x)
        val = (1 - r ** d) ** d
        if x.ndim > 1:
            val[r > 1] = 0
        elif r > 1:
            val = 0
        return val


    #   basic info
    # cell, kpts = build_gaussian_cell(nks,kecut=100)
    cell = kmf.cell
    kpts = kmf.kpts
    # if load_from_mat:
    #     # qGrid = scipy.io.loadmat("all_grids")["qGrid"]
    #     kpts = scipy.io.loadmat("all_grids")["kptGrid3D"]
    nks = np.array(nks)
    nocc = cell.tot_electrons() // 2
    nkpts = np.prod(nks)

    Lvec_real = kmf.cell.lattice_vectors()
    NsCell = kmf.cell.mesh

    L_delta = Lvec_real / NsCell[:, None]
    dvol = np.abs(np.linalg.det(L_delta))

    xv, yv, zv = np.meshgrid(np.arange(NsCell[0]), np.arange(NsCell[1]), np.arange(NsCell[2]), indexing='ij')
    mesh_idx = np.hstack([xv.reshape(-1, 1), yv.reshape(-1, 1), zv.reshape(-1, 1)])
    rptGrid3D = mesh_idx @ L_delta

    qGrid = minimum_image(cell, kpts - kpts[0, :])
    kGrid = minimum_image(cell, kpts)


    #Extract vacuum size information
    non_per_dim = np.where(nks == 1)
    if len(non_per_dim) >1:
        raise TypeError("More than one non-periodic direction found.")
    non_per_dim = non_per_dim[0]
    vac_size = np.linalg.norm(Lvec_real[non_per_dim])

    nbands = nocc
    nG = np.prod(NsCell)

    #   Step 1.4: compute the pair product
    # Sample Unit cell in Reciprocal Space (Unchanged)
    Lvec_recip = cell.reciprocal_vectors()
    Gx = np.fft.fftfreq(NsCell[0], d=1 / NsCell[0])
    Gy = np.fft.fftfreq(NsCell[1], d=1 / NsCell[1])
    Gz = np.fft.fftfreq(NsCell[2], d=1 / NsCell[2])
    Gxx, Gyy, Gzz = np.meshgrid(Gx, Gy, Gz, indexing='ij')
    GptGrid3D = np.hstack((Gxx.reshape(-1, 1), Gyy.reshape(-1, 1), Gzz.reshape(-1, 1))) @ Lvec_recip


    ## SJQ GptGrid3D Checked; just the border Gs are different.

    vac_size_bz = np.linalg.norm(Lvec_recip[non_per_dim])
=======
>>>>>>> 66b27d14

    #Pick out unique Gz in L^*
    z_tmp = GptGrid3D[:,2]
    z_coords = np.unique(z_tmp)
    z_size = len(z_coords)
    z_coord_arr = np.zeros((z_size,3))
    z_coord_arr[:,2] = z_coords

    vac_size_bz = np.linalg.norm(Lvec_recip[2])

    SqG = np.zeros((nkpts, nG), dtype=np.float64)
    print("MEM USAGE IS:", SqG.nbytes)
    for q in range(nkpts):
        for k in range(nkpts):
            temp_SqG_k = np.zeros(nG, dtype=np.float64)  # Temporary storage for sums over m, n for the current k and q

            kpt1 = kGrid[k, :]
            qpt = qGrid[q, :]
            kpt2 = kpt1 + qpt

            kpt2_BZ = minimum_image(kmf.cell, kpt2)
            idx_kpt2 = np.where(np.sum((kGrid - kpt2_BZ[None, :]) ** 2, axis=1) < 1e-8)[0]
            if len(idx_kpt2) != 1:
                raise TypeError("Cannot locate (k+q) in the kmesh.")
            idx_kpt2 = idx_kpt2[0]
            kGdiff = kpt2 - kpt2_BZ

            for n in range(nbands):
                for m in range(nbands):
                    u1 = uKpts[k, n, :]
                    u2 = np.squeeze(np.exp(-1j * (rptGrid3D @ np.reshape(kGdiff, (-1, 1))))) * uKpts[idx_kpt2, m, :]
                    rho12 = np.reshape(np.conj(u1) * u2, (NsCell[0], NsCell[1], NsCell[2]))
                    temp_fft = np.fft.fftn((rho12 * dvol))
                    # Compute sums on the fly instead of storing in rho (For mem. reasons, rho doesn't too large for >5x5x5 in some systems)
                    temp_SqG_k += np.abs(temp_fft.reshape(-1)) ** 2

            SqG[q, :] += temp_SqG_k / nkpts

    # SqG = np.sum(np.abs(rhokqmnG) ** 2, axis=(0, 2, 3)) / nkpts
    #SqG = SqG - nocc  # remove the zero order approximate nocc (turned off)
    #assert (np.abs(SqG[0, 0]) < 1e-4)

    #Attach pre-constant immediately
    vol_Bz = abs(np.linalg.det(Lvec_recip))
    area_Bz = np.linalg.norm(np.cross(Lvec_recip[0], Lvec_recip[1]))
    SqG = SqG * 1/(8*np.pi**3 * vol_Bz)
    SqG = SqG * area_Bz


    #   Step 3.1: define the local domain as multiple of BZ
    #LsCell_bz_local = N_local * Lvec_recip
    LsCell_bz_local = [N_local * Lvec_recip[0], N_local * Lvec_recip[1], Lvec_recip[2]]
    LsCell_bz_local_norms = np.linalg.norm(LsCell_bz_local, axis=1)

    #   localizer for the local domain
    r1 = np.min(LsCell_bz_local_norms[0:2]) / 2
    H = lambda q: poly_localizer(q, r1, 4)

    #   reciprocal lattice within the local domain
    #   Needs modification for 2D
    Grid_1D = np.concatenate((np.arange(0, (N_local - 1) // 2 + 1), np.arange(-(N_local - 1) // 2, 0)))
    Gxx_local, Gyy_local, Gzz_local = np.meshgrid(Grid_1D, Grid_1D, [0] , indexing='ij')
    GptGrid3D_local = np.hstack(
        (Gxx_local.reshape(-1, 1), Gyy_local.reshape(-1, 1), Gzz_local.reshape(-1, 1))) @ Lvec_recip

<<<<<<< HEAD

    # SJQ Manually load SQG and all GptGrid3D lol
    if load_from_mat:
        SqG = scipy.io.loadmat("SqG.mat")["SqG"]
        GptGrid3D_local = scipy.io.loadmat("all_grids.mat")["GptGrid_Localizer"]
        GptGrid3D = scipy.io.loadmat("all_grids.mat")["GptGrid_UnitCell"]
=======
    # Make combined localizer grid
    GptGridz_localizer = GptGrid3D_local + z_coord_arr[0,:]
    for i in range(1,len(z_coords)):
        tmp = GptGrid3D_local + z_coord_arr[i,:]
        GptGridz_localizer = np.vstack((GptGridz_localizer, tmp))
>>>>>>> 66b27d14

    #   location/index of GptGrid3D_local within 'GptGrid3D'
    idx_GptGridz_local = []
    for Gl in GptGridz_localizer:
        idx_tmp = np.where(np.linalg.norm(Gl[None, :] - GptGrid3D, axis=1) < 1e-8)[0]
        if len(idx_tmp) != 1:
            raise TypeError("Cannot locate local G vector in the reciprocal lattice.")
        else:
            idx_GptGridz_local.append(idx_tmp[0])
    idx_GptGridz_local = np.array(idx_GptGridz_local)

    #   focus on S(q + G) with q in qGrid and G in GptGrid3D_local
    SqG_local = SqG[:, idx_GptGridz_local]

    #   Step 3.2: compute the Fourier transform of 1/|q|^2
    nqG_local = [N_local * nks[0], N_local * nks[1], 1]  # lattice size along each dimension in the real-space (equal to q + G size)
    Lvec_real_local = [Lvec_real[0]/N_local, Lvec_real[1]/N_local, Lvec_real[2]]  # dual real cell of local domain LsCell_bz_local
    Rx = np.fft.fftfreq(nqG_local[0], d=1 / nqG_local[0])
    Ry = np.fft.fftfreq(nqG_local[1], d=1 / nqG_local[1])
    Rz = np.fft.fftfreq(nqG_local[2], d=1 / nqG_local[2])
    Rxx, Ryy, Rzz = np.meshgrid(Rx, Ry, Rz, indexing='ij')
    RptGrid3D_local = np.hstack((Rxx.reshape(-1, 1), Ryy.reshape(-1, 1), Rzz.reshape(-1, 1))) @ Lvec_real_local
    # SJQ Manually load all RptGrid3D lol

    if load_from_mat:
        RptGrid3D_local = scipy.io.loadmat("all_grids.mat")["RptGrid_Fourier"]

    print(RptGrid3D_local)
    from scipy.integrate import quad
    from scipy.special import i0
    normR = np.linalg.norm(RptGrid3D_local, axis=1)
    #np.pi * vac_size if x ==0 else
    def kernel_func(R, Gz, vac_size, a,b):
        func = lambda x: 8*np.pi* np.pi * x * (1- np.cos(vac_size/2 * Gz)* np.exp(-vac_size/2 * x)) * iv(0,-1j * x * R) / (x**2 + Gz**2)
        integral = quad(func, a, b, limit = 50)[0]
        return integral

    #trunc_int = [kernel_func(R, vac_size, 0, r1) for R in normR]

    CoulG = np.array([kernel_func(R, z_coords[0], vac_size, 0, r1) for R in normR]).reshape(-1,1)
    for Gz in z_coords[1:]:
        Coul_Gz = np.array([kernel_func(R, Gz, vac_size, 0, r1) for R in normR]).reshape(-1,1)
        CoulG = np.hstack((CoulG, Coul_Gz))

    # Exact expression when |R| = 0
    #CoulR[normR < 1e-8] = 8*np.pi**2 * (np.log(vac_size * r1) + gamma(0,r1 * vac_size) * gammaincc(0, r1 * vac_size) + np.euler_gamma)

    #   Step 4: Compute the correction

    ss_correction = 0
<<<<<<< HEAD
    #   Quadrature with Coulomb kernel
    quad_term = 0
    for iq, qpt in enumerate(qGrid):
        qG = qpt[None, :] + GptGrid3D_local
        qG_no_z = qG[:,0:2]
        tmp = SqG_local[iq, :].T * H(qG) / np.sum(qG ** 2, axis=1) # (1 - np.exp(-vac_size/2 * np.sum(qG **2, axis =1))) * np.cos(vac_size/2 * qG[2])
        coul = np.exp(-vac_size/2 * np.sqrt(np.sum(qG_no_z **2, axis =1)))
        tmp = tmp * (1- coul) * np.cos(vac_size/2 * qG[:,2])
        tmp[np.isinf(tmp) | np.isnan(tmp)] = 0
        quad_term -= np.sum(tmp)/nkpts

    #   Integral with Fourier Approximation
    int_term = 0
    for iq, qpt in enumerate(qGrid):
        qG = qpt[None, :] + GptGrid3D_local
        exp_mat = np.exp(1j * (qG @ RptGrid3D_local.T))
        tmp = (exp_mat @ CoulR) / (np.linalg.norm(np.cross(LsCell_bz_local[0], LsCell_bz_local[1])))
        tmp = SqG_local[iq, :].T * H(qG) * tmp
        int_term += np.real(np.sum(tmp))/nkpts

    bz_dvol = np.abs(np.linalg.det(Lvec_recip))
    ss_correction = int_term + quad_term
    #ss_correction = 4 * np.pi * ss_correction/ np.linalg.det(Lvec_real)/np.linalg.norm(Lvec_recip[2])  # Coulomb kernel = 4 pi / |q|^2
    ss_correction = 4 * np.pi * ss_correction * (-1/(8* np.pi**3)) * bz_dvol/np.linalg.norm(Lvec_recip[2])
=======
    #   Integral with Fourier Approximation
    for iq, qpt in enumerate(qGrid):
        qG = qpt[None, :] + GptGridz_localizer
        qGxy = qpt[None, :] + GptGrid3D_local
        exp_mat = np.exp(1j * (qGxy @ RptGrid3D_local.T))
        tmp = (exp_mat @ CoulG) / (N_local ** 2)
        tmp = tmp.reshape(-1, 1, order='F')
        tmp = tmp.flatten()
        prod = SqG_local[iq, :].T * H(qG) * tmp
        ss_correction -= np.real(np.sum(prod)) / nkpts

    #   Quadrature with Coulomb kernel
    for iq, qpt in enumerate(qGrid):
        qG = qpt[None, :] + GptGridz_localizer
        qG_no_z = qG[:, 0:2]
        tmp = SqG_local[iq, :].T * H(qG) / np.sum(qG ** 2,axis=1)  # (1 - np.exp(-vac_size/2 * np.sum(qG **2, axis =1))) * np.cos(vac_size/2 * qG[2])
        coul = np.exp(-vac_size / 2 * np.sqrt(np.sum(qG_no_z ** 2, axis=1))) * np.cos(vac_size / 2 * qG[:, 2])
        prod = tmp * (1 - coul) * 4 * np.pi
        qG0 = np.all(qG == 0, axis=1)
        indices = np.where(qG0)[0]
        if indices.size > 0:
            prod[indices] = SqG_local[iq, indices] * -np.pi * vac_size ** 2 / 2
        ss_correction += np.sum(prod) / nkpts * area_Bz

    #ss_correction = 4 * np.pi * ss_correction/ np.linalg.det(Lvec_real)/np.linalg.norm(Lvec_recip[2])  # Coulomb kernel = 4 pi / |q|^2
    ss_correction =  ss_correction *vac_size_bz**2
>>>>>>> 66b27d14

    #   Step 5: apply the correction
    e_ex_ss = ex + ss_correction

    #   Step 6: Lin's new idea
    # e_ex_ss2 = 0
    # #   Integral with Fourier Approximation
    # for iq, qpt in enumerate(qGrid):
    #     qG = qpt[None, :] + GptGrid3D_local
    #     exp_mat = np.exp(1j * (qG @ RptGrid3D_local.T))
    #     tmp = (exp_mat @ CoulR) / np.abs(np.linalg.det(LsCell_bz_local))
    #     tmp = (SqG_local[iq, :].T + nocc) * tmp
    #     e_ex_ss2 += np.real(np.sum(tmp)) * bz_dvol
    # e_ex_ss2 = prefactor_ex * 4 * np.pi * e_ex_ss2

    return e_ex_ss

if __name__ == '__main__':
    from pyscf.pbc import gto
    cell = gto.Cell()
    cell.atom = '''
    He 0 0 1
    He 1 0 1
    '''
    cell.basis = '321g'
    cell.a = np.eye(3) * 3
    cell.mesh = [11] * 3
    cell.verbose = 5
    cell.build()
    mf = KRHF(cell, [2,1,1])
    mf.kernel()
    mf.analyze()<|MERGE_RESOLUTION|>--- conflicted
+++ resolved
@@ -1099,9 +1099,6 @@
         Veff = mf2.get_veff(cell = mf2.cell, dm_kpts = dm_un, kpts = mf2.kpts, kpts_band = shifted_mesh)
         F_shift = h1e + Veff
         s1e = get_ovlp(mf2, cell = mf2.cell, kpts = shifted_mesh)
-
-        # F_shift = get_fock(dm = dm)
-
         mo_energy, mo_coeff = mf2.eig(F_shift, s1e)
         mo_occ = mf2.get_occ(mo_energy_kpts=mo_energy, mo_coeff_kpts=mo_coeff)
         dm_shift = mf2.make_rdm1(mo_coeff_kpts=mo_coeff,mo_occ_kpts = mo_occ)
@@ -1627,11 +1624,7 @@
 
     return e_ex_ss, e_ex_ss2
 
-<<<<<<< HEAD
-def khf_2d(kmf, nks, uKpts, made, dm_kpts = None, N_local = 5,localizer_degree=4,debug = False):
-=======
-def khf_2d(kmf, nks, uKpts, ex, dm_kpts = None, N_local = 5):
->>>>>>> 66b27d14
+def khf_2d(kmf, nks, uKpts, ex, dm_kpts = None, N_local = 5,localizer_degree=4,debug = False):
     from scipy.special import sici
     from scipy.special import iv
     def minimum_image(cell, kpts):
@@ -1695,317 +1688,6 @@
     Gxx, Gyy, Gzz = np.meshgrid(Gx, Gy, Gz, indexing='ij')
     GptGrid3D = np.hstack((Gxx.reshape(-1, 1), Gyy.reshape(-1, 1), Gzz.reshape(-1, 1))) @ Lvec_recip
 
-<<<<<<< HEAD
-
-    # Gvbase= (Gx, Gy, Gz)
-    # Gv = np.dot(lib.cartesian_prod(Gvbase), Lvec_recip)
-    # GptGrid3D =Gv
-    # print(max(abs(Gv-GptGrid3D)))
-    vac_size_bz = np.linalg.norm(Lvec_recip[non_per_dim])
-
-    rhokqmnG = np.zeros((nkpts, nkpts, nbands, nbands, nG), dtype=complex)
-    for k in range(nkpts):
-        for q in range(nkpts):
-            kpt1 = kGrid[k, :]
-            qpt = qGrid[q, :]
-            kpt2 = kpt1 + qpt
-
-            #   locate uk with k = kpt2
-            kpt2_BZ = minimum_image(kmf.cell, kpt2)
-            idx_kpt2 = np.where(np.sum((kGrid - kpt2_BZ[None, :]) ** 2, axis=1) < 1e-8)[0]
-            if len(idx_kpt2) != 1:
-                raise TypeError("Cannot locate (k+q) in the kmesh.")
-            else:
-                idx_kpt2 = idx_kpt2[0]
-            kGdiff = kpt2 - kpt2_BZ
-
-            #   compute rho_{nk1, m(k1+q)}(G)}
-            for n in range(nbands):
-                for m in range(nbands):
-                    u1 = uKpts[k, n, :]
-                    u2 = np.squeeze(np.exp(-1j * (rptGrid3D @ np.reshape(kGdiff, (-1, 1))))) * uKpts[idx_kpt2, m, :]
-                    rho12 = np.reshape(np.conj(u1) * u2, (NsCell[0], NsCell[1], NsCell[2]))
-                    temp_fft = np.fft.fftn((rho12 * dvol))
-                    rhokqmnG[k, q, n, m, :] = temp_fft.reshape(-1)
-
-    #   Step 2: Construct the structure factor
-    SqG = np.sum(np.abs(rhokqmnG) ** 2, axis=(0, 2, 3)) / nkpts
-    SqG = SqG - nocc  # remove the zero order approximate nocc
-    # assert (np.abs(SqG[0, 0]) < 1e-4)
-
-    #   Step 3.1: define the local domain as multiple of BZ
-    LsCell_bz_local = N_local * Lvec_recip
-    # LsCell_bz_local = [N_local * Lvec_recip[0], N_local * Lvec_recip[1], Lvec_recip[2]]
-    LsCell_bz_local_norms = np.linalg.norm(LsCell_bz_local, axis=1)
-    LsCell_bz_norms = np.linalg.norm(Lvec_recip, axis=1)
-    #   localizer for the local domain
-    r1 = np.min(LsCell_bz_local_norms[0:2]) / 2
-    r1 -= np.min(LsCell_bz_norms[0:2])/nks[0]
-
-    theta = np.arccos(np.dot(Lvec_recip[0],Lvec_recip[1]) / (LsCell_bz_norms[0]*LsCell_bz_norms[1]))
-    r1 *= np.sin(theta)
-    # r1*=0.5
-    H = lambda q: poly_localizer(q, r1, localizer_degree)
-
-    #   reciprocal lattice within the local domain
-    #   Needs modification for 2D
-    Grid_1D = np.concatenate((np.arange(0, (N_local - 1) // 2 + 1), np.arange(-(N_local - 1) // 2, 0)))
-    Gxx_local, Gyy_local, Gzz_local = np.meshgrid(Grid_1D, Grid_1D, [0] , indexing='ij')
-    GptGrid3D_local = np.hstack(
-        (Gxx_local.reshape(-1, 1), Gyy_local.reshape(-1, 1), Gzz_local.reshape(-1, 1))) @ Lvec_recip
-
-    #   location/index of GptGrid3D_local within 'GptGrid3D'
-    idx_GptGrid3D_local = []
-    for Gl in GptGrid3D_local:
-        idx_tmp = np.where(np.linalg.norm(Gl[None, :] - GptGrid3D, axis=1) < 1e-8)[0]
-        if len(idx_tmp) != 1:
-            raise TypeError("Cannot locate local G vector in the reciprocal lattice.")
-        else:
-            idx_GptGrid3D_local.append(idx_tmp[0])
-    idx_GptGrid3D_local = np.array(idx_GptGrid3D_local)
-
-    #   focus on S(q + G) with q in qGrid and G in GptGrid3D_local
-    SqG_local = SqG[:, idx_GptGrid3D_local]
-
-    #   Step 3.2: compute the Fourier transform of 1/|q|^2
-    nqG_local = [N_local * nks[0], N_local * nks[1], 1]  # lattice size along each dimension in the real-space (equal to q + G size)
-    Lvec_real_local = [Lvec_real[0]/N_local, Lvec_real[1]/N_local, Lvec_real[2]]  # dual real cell of local domain LsCell_bz_local
-    Rx = np.fft.fftfreq(nqG_local[0], d=1 / nqG_local[0])
-    Ry = np.fft.fftfreq(nqG_local[1], d=1 / nqG_local[1])
-    Rz = np.fft.fftfreq(nqG_local[2], d=1 / nqG_local[2])
-    Rxx, Ryy, Rzz = np.meshgrid(Rx, Ry, Rz, indexing='ij')
-    RptGrid3D_local = np.hstack((Rxx.reshape(-1, 1), Ryy.reshape(-1, 1), Rzz.reshape(-1, 1))) @ Lvec_real_local
-    if debug:
-        import scipy.io
-        scipy.io.savemat('ssdata_pyscf.mat',{"RptGrid_Fourier":RptGrid3D_local, "SqG":SqG_local,"qGrid":qGrid,"GptGrid_Localizer":GptGrid3D_local})
-    from scipy.integrate import quad
-    from scipy.special import i0
-    normR = np.linalg.norm(RptGrid3D_local, axis=1)
-    #np.pi * vac_size if x ==0 else
-    def kernel_func(R, vac_size, a,b):
-        func = lambda x: 2*np.pi * (1-np.exp(-vac_size/2 * x))/x * iv(0,-1j * x * R)
-        integral = quad(func, a, b, limit = 100)[0]
-        return integral
-
-    trunc_int = [kernel_func(R, vac_size, 0, r1) for R in normR]
-
-    CoulR = trunc_int
-    # Exact expression when |R| = 0
-    #CoulR[normR < 1e-8] = 8*np.pi**2 * (np.log(vac_size * r1) + gamma(0,r1 * vac_size) * gammaincc(0, r1 * vac_size) + np.euler_gamma)
-
-    #   Step 4: Compute the correction
-
-    ss_correction = 0
-    #   Quadrature with Coulomb kernel
-    nq = qGrid.shape[0]
-    nG_local = GptGrid3D_local.shape[0]
-    if debug:
-        qG_full = np.zeros((nq*nG_local,3))
-        SqG_local_full = np.zeros(nq*nG_local)
-        VqG_local_full = np.zeros(nq*nG_local)
-        HqG_local_full = np.zeros(nq*nG_local)
-
-    found_qG0_idx = False
-    quad_term = 0
-    for iq, qpt in enumerate(qGrid):
-        qG = qpt[None, :] + GptGrid3D_local
-
-
-        qG_no_z = qG[:,0:2]
-        tmp = SqG_local[iq, :].T * H(qG) / np.sum(qG ** 2, axis=1) # (1 - np.exp(-vac_size/2 * np.sum(qG **2, axis =1))) * np.cos(vac_size/2 * qG[2])
-        coul = np.exp(-vac_size/2 * np.sqrt(np.sum(qG_no_z **2, axis =1)))
-        tmp = tmp * (1- coul) * np.cos(vac_size/2 * qG[:,2])
-        tmp[np.isinf(tmp) | np.isnan(tmp)] = 0
-
-        abs_qG2 =  np.sum(qG ** 2, axis=1)
-        find_qG0_idx = np.where(abs_qG2==0)[0]
-        if len(find_qG0_idx) >0:
-            assert(len(find_qG0_idx)  == 1)
-            found_qG0_idx = True
-            qG0_idx=find_qG0_idx[0]
-            qG0 = qG[qG0_idx]
-            coulG0 = -np.pi*vac_size**2/2. #-pi*L_z^2/2]
-            tmp[qG0_idx] = (SqG_local[iq, qG0_idx].T)* H(qG0) * coulG0
-
-        quad_term -= np.sum(tmp)/nkpts
-        if debug:
-            qG_full[iq*nG_local:(iq+1)*nG_local,:] = qG
-            SqG_local_full[iq*nG_local:(iq+1)*nG_local] = SqG_local[iq, :]
-            HqG_local_full[iq*nG_local:(iq+1)*nG_local] = H(qG)
-            VqG_local_full[iq*nG_local:(iq+1)*nG_local] = 1./np.sum(qG ** 2, axis=1)*(1- coul)* np.cos(vac_size/2 * qG[:,2])
-
-
-
-
-    if debug:
-        import scipy.io
-        scipy.io.savemat("qG_full.mat",{"qG_full":qG_full})
-        scipy.io.savemat("HqG_local_full.mat", {"HqG_local_full":HqG_local_full})
-        scipy.io.savemat("SqG_local_full.mat", {"SqG_local_full":SqG_local_full})
-        scipy.io.savemat("VqG_local_full.mat", {"VqG_local_full":VqG_local_full})
-
-    #   Integral with Fourier Approximation
-    int_term = 0
-    for iq, qpt in enumerate(qGrid):
-        qG = qpt[None, :] + GptGrid3D_local
-        exp_mat = np.exp(1j * (qG @ RptGrid3D_local.T))
-        tmp = (exp_mat @ CoulR) / (np.linalg.norm(np.cross(LsCell_bz_local[0], LsCell_bz_local[1])))
-        tmp = SqG_local[iq, :].T * H(qG) * tmp
-
-        int_term += np.real(np.sum(tmp))/nkpts
-
-    ss_correction = int_term + quad_term
-    print("Integral term ",int_term )
-    print("Quadrature term ",quad_term )
-
-    bz_dvol = np.abs(np.linalg.det(Lvec_recip))
-    #ss_correction = 4 * np.pi * ss_correction/ np.linalg.det(Lvec_real)/np.linalg.norm(Lvec_recip[2])  # Coulomb kernel = 4 pi / |q|^2
-    ss_correction = 4 * np.pi * ss_correction * (-1/(8* np.pi**3)) * bz_dvol/np.linalg.norm(Lvec_recip[2])
-
-    # if found_qG0_idx:
-    omega = np.abs(np.linalg.det(kmf.cell.lattice_vectors()))
-    coulG0 = -np.pi*vac_size**2/2. #-pi*L_z^2/2]
-
-    coulG0_correction =  coulG0 / omega / nkpts * nocc
-    #   Step 5: apply the correction
-    e_ex_ss = made + ss_correction
-    #   Step 6: Lin's new idea
-    e_ex_ss2 = 0
-    # Integral with Fourier Approximation
-    for iq, qpt in enumerate(qGrid):
-        qG = qpt[None, :] + GptGrid3D_local
-        exp_mat = np.exp(1j * (qG @ RptGrid3D_local.T))
-        tmp = (exp_mat @ CoulR) / (np.linalg.norm(np.cross(LsCell_bz_local[0], LsCell_bz_local[1])))
-        tmp = (SqG_local[iq, :].T + nocc) * tmp
-        e_ex_ss2 += np.real(np.sum(tmp)) * bz_dvol/nkpts
-    prefactor_ex = -1 / (8 * np.pi ** 3)
-
-    e_ex_ss2 = prefactor_ex * 4 * np.pi * e_ex_ss2/np.linalg.norm(Lvec_recip[2])
-    #
-    return e_ex_ss
-def make_ss_inputs(kmf,kpts,dm_kpts, mo_coeff_kpts):
-    from pyscf.pbc.tools import madelung,get_monkhorst_pack_size
-
-    Madelung = madelung(kmf.cell, kpts)
-    nocc = kmf.cell.tot_electrons() // 2
-    nk = get_monkhorst_pack_size(kmf.cell, kpts)
-    Nk = np.prod(nk)
-    # dm_kpts = kmf.make_rdm1() ## make input
-    _, K = kmf.get_jk(cell=kmf.cell, dm_kpts=dm_kpts, kpts=kpts, kpts_band=kpts)
-    E_standard = -1. / Nk * np.einsum('kij,kji', dm_kpts, K) * 0.5
-    E_standard /= 2
-    E_madelung = E_standard - nocc * Madelung
-    print(E_madelung)
-
-    # Saving the wavefunction data (Strange MKL error just feeding mo_coeff...)
-    # mo_coeff_kpts = kmf.mo_coeff_kpts # make input as well
-    Lvec_real = kmf.cell.lattice_vectors()
-    NsCell = kmf.cell.mesh
-    L_delta = Lvec_real / NsCell[:, None]
-    dvol = np.abs(np.linalg.det(L_delta))
-    xv, yv, zv = np.meshgrid(np.arange(NsCell[0]), np.arange(NsCell[1]), np.arange(NsCell[2]), indexing='ij')
-    mesh_idx = np.hstack([xv.reshape(-1, 1), yv.reshape(-1, 1), zv.reshape(-1, 1)])
-    rptGrid3D = mesh_idx @ L_delta
-    aoval = kmf.cell.pbc_eval_gto("GTOval_sph", coords=rptGrid3D, kpts=kpts)
-
-    qGrid = minimum_image(kmf.cell, kpts - kpts[0, :])
-    kGrid = minimum_image(kmf.cell, kpts)
-
-    nbands = nocc
-    nG = np.prod(NsCell)
-    uKpts = np.zeros((Nk, nbands, nG), dtype=complex)
-    for k in range(Nk):
-        for n in range(nbands):
-            utmp = aoval[k] @ np.reshape(mo_coeff_kpts[k][:, n], (-1, 1))
-            exp_part = np.exp(-1j * (rptGrid3D @ np.reshape(kGrid[k], (-1, 1))))
-            uKpts[k, n, :] = np.squeeze(exp_part * utmp)
-    return E_standard, E_madelung, uKpts
-
-
-
-def khf_ss_2d_matlab(kmf, nks, uKpts, made, N_local = 5,load_from_mat=True):
-    from scipy.special import sici
-    from scipy.special import iv
-    import scipy.io
-    def minimum_image(cell, kpts):
-        """
-        Compute the minimum image of k-points in 'kpts' in the first Brillouin zone
-
-        Arguments:
-            cell -- a cell instance
-            kpts -- a list of k-points
-
-        Returns:
-            kpts_bz -- a list of k-point in the first Brillouin zone
-        """
-        tmp_kpt = cell.get_scaled_kpts(kpts)
-        tmp_kpt = tmp_kpt - np.floor(tmp_kpt)
-        tmp_kpt[tmp_kpt > 0.5 - 1e-8] -= 1
-        kpts_bz = cell.get_abs_kpts(tmp_kpt)
-        return kpts_bz
-
-    def poly_localizer(x, r1, d):
-        x = np.asarray(x)
-        x = x / r1
-        r = np.linalg.norm(x, axis=1) if x.ndim > 1 else np.linalg.norm(x)
-        val = (1 - r ** d) ** d
-        if x.ndim > 1:
-            val[r > 1] = 0
-        elif r > 1:
-            val = 0
-        return val
-
-
-    #   basic info
-    # cell, kpts = build_gaussian_cell(nks,kecut=100)
-    cell = kmf.cell
-    kpts = kmf.kpts
-    # if load_from_mat:
-    #     # qGrid = scipy.io.loadmat("all_grids")["qGrid"]
-    #     kpts = scipy.io.loadmat("all_grids")["kptGrid3D"]
-    nks = np.array(nks)
-    nocc = cell.tot_electrons() // 2
-    nkpts = np.prod(nks)
-
-    Lvec_real = kmf.cell.lattice_vectors()
-    NsCell = kmf.cell.mesh
-
-    L_delta = Lvec_real / NsCell[:, None]
-    dvol = np.abs(np.linalg.det(L_delta))
-
-    xv, yv, zv = np.meshgrid(np.arange(NsCell[0]), np.arange(NsCell[1]), np.arange(NsCell[2]), indexing='ij')
-    mesh_idx = np.hstack([xv.reshape(-1, 1), yv.reshape(-1, 1), zv.reshape(-1, 1)])
-    rptGrid3D = mesh_idx @ L_delta
-
-    qGrid = minimum_image(cell, kpts - kpts[0, :])
-    kGrid = minimum_image(cell, kpts)
-
-
-    #Extract vacuum size information
-    non_per_dim = np.where(nks == 1)
-    if len(non_per_dim) >1:
-        raise TypeError("More than one non-periodic direction found.")
-    non_per_dim = non_per_dim[0]
-    vac_size = np.linalg.norm(Lvec_real[non_per_dim])
-
-    nbands = nocc
-    nG = np.prod(NsCell)
-
-    #   Step 1.4: compute the pair product
-    # Sample Unit cell in Reciprocal Space (Unchanged)
-    Lvec_recip = cell.reciprocal_vectors()
-    Gx = np.fft.fftfreq(NsCell[0], d=1 / NsCell[0])
-    Gy = np.fft.fftfreq(NsCell[1], d=1 / NsCell[1])
-    Gz = np.fft.fftfreq(NsCell[2], d=1 / NsCell[2])
-    Gxx, Gyy, Gzz = np.meshgrid(Gx, Gy, Gz, indexing='ij')
-    GptGrid3D = np.hstack((Gxx.reshape(-1, 1), Gyy.reshape(-1, 1), Gzz.reshape(-1, 1))) @ Lvec_recip
-
-
-    ## SJQ GptGrid3D Checked; just the border Gs are different.
-
-    vac_size_bz = np.linalg.norm(Lvec_recip[non_per_dim])
-=======
->>>>>>> 66b27d14
 
     #Pick out unique Gz in L^*
     z_tmp = GptGrid3D[:,2]
@@ -2054,7 +1736,6 @@
     SqG = SqG * 1/(8*np.pi**3 * vol_Bz)
     SqG = SqG * area_Bz
 
-
     #   Step 3.1: define the local domain as multiple of BZ
     #LsCell_bz_local = N_local * Lvec_recip
     LsCell_bz_local = [N_local * Lvec_recip[0], N_local * Lvec_recip[1], Lvec_recip[2]]
@@ -2071,20 +1752,19 @@
     GptGrid3D_local = np.hstack(
         (Gxx_local.reshape(-1, 1), Gyy_local.reshape(-1, 1), Gzz_local.reshape(-1, 1))) @ Lvec_recip
 
-<<<<<<< HEAD
-
-    # SJQ Manually load SQG and all GptGrid3D lol
-    if load_from_mat:
-        SqG = scipy.io.loadmat("SqG.mat")["SqG"]
-        GptGrid3D_local = scipy.io.loadmat("all_grids.mat")["GptGrid_Localizer"]
-        GptGrid3D = scipy.io.loadmat("all_grids.mat")["GptGrid_UnitCell"]
-=======
     # Make combined localizer grid
     GptGridz_localizer = GptGrid3D_local + z_coord_arr[0,:]
     for i in range(1,len(z_coords)):
         tmp = GptGrid3D_local + z_coord_arr[i,:]
         GptGridz_localizer = np.vstack((GptGridz_localizer, tmp))
->>>>>>> 66b27d14
+
+
+    # SJQ Manually load SQG and all GptGrid3D lol
+    load_from_mat = False
+    if load_from_mat:
+        SqG = scipy.io.loadmat("SqG.mat")["SqG"]
+        GptGrid3D_local = scipy.io.loadmat("all_grids.mat")["GptGrid_Localizer"]
+        GptGrid3D = scipy.io.loadmat("all_grids.mat")["GptGrid_UnitCell"]
 
     #   location/index of GptGrid3D_local within 'GptGrid3D'
     idx_GptGridz_local = []
@@ -2135,32 +1815,6 @@
     #   Step 4: Compute the correction
 
     ss_correction = 0
-<<<<<<< HEAD
-    #   Quadrature with Coulomb kernel
-    quad_term = 0
-    for iq, qpt in enumerate(qGrid):
-        qG = qpt[None, :] + GptGrid3D_local
-        qG_no_z = qG[:,0:2]
-        tmp = SqG_local[iq, :].T * H(qG) / np.sum(qG ** 2, axis=1) # (1 - np.exp(-vac_size/2 * np.sum(qG **2, axis =1))) * np.cos(vac_size/2 * qG[2])
-        coul = np.exp(-vac_size/2 * np.sqrt(np.sum(qG_no_z **2, axis =1)))
-        tmp = tmp * (1- coul) * np.cos(vac_size/2 * qG[:,2])
-        tmp[np.isinf(tmp) | np.isnan(tmp)] = 0
-        quad_term -= np.sum(tmp)/nkpts
-
-    #   Integral with Fourier Approximation
-    int_term = 0
-    for iq, qpt in enumerate(qGrid):
-        qG = qpt[None, :] + GptGrid3D_local
-        exp_mat = np.exp(1j * (qG @ RptGrid3D_local.T))
-        tmp = (exp_mat @ CoulR) / (np.linalg.norm(np.cross(LsCell_bz_local[0], LsCell_bz_local[1])))
-        tmp = SqG_local[iq, :].T * H(qG) * tmp
-        int_term += np.real(np.sum(tmp))/nkpts
-
-    bz_dvol = np.abs(np.linalg.det(Lvec_recip))
-    ss_correction = int_term + quad_term
-    #ss_correction = 4 * np.pi * ss_correction/ np.linalg.det(Lvec_real)/np.linalg.norm(Lvec_recip[2])  # Coulomb kernel = 4 pi / |q|^2
-    ss_correction = 4 * np.pi * ss_correction * (-1/(8* np.pi**3)) * bz_dvol/np.linalg.norm(Lvec_recip[2])
-=======
     #   Integral with Fourier Approximation
     for iq, qpt in enumerate(qGrid):
         qG = qpt[None, :] + GptGridz_localizer
@@ -2187,7 +1841,6 @@
 
     #ss_correction = 4 * np.pi * ss_correction/ np.linalg.det(Lvec_real)/np.linalg.norm(Lvec_recip[2])  # Coulomb kernel = 4 pi / |q|^2
     ss_correction =  ss_correction *vac_size_bz**2
->>>>>>> 66b27d14
 
     #   Step 5: apply the correction
     e_ex_ss = ex + ss_correction
@@ -2204,7 +1857,43 @@
     # e_ex_ss2 = prefactor_ex * 4 * np.pi * e_ex_ss2
 
     return e_ex_ss
-
+def make_ss_inputs(kmf,kpts,dm_kpts, mo_coeff_kpts):
+    from pyscf.pbc.tools import madelung,get_monkhorst_pack_size
+
+    Madelung = madelung(kmf.cell, kpts)
+    nocc = kmf.cell.tot_electrons() // 2
+    nk = get_monkhorst_pack_size(kmf.cell, kpts)
+    Nk = np.prod(nk)
+    # dm_kpts = kmf.make_rdm1() ## make input
+    _, K = kmf.get_jk(cell=kmf.cell, dm_kpts=dm_kpts, kpts=kpts, kpts_band=kpts)
+    E_standard = -1. / Nk * np.einsum('kij,kji', dm_kpts, K) * 0.5
+    E_standard /= 2
+    E_madelung = E_standard - nocc * Madelung
+    print(E_madelung)
+
+    # Saving the wavefunction data (Strange MKL error just feeding mo_coeff...)
+    # mo_coeff_kpts = kmf.mo_coeff_kpts # make input as well
+    Lvec_real = kmf.cell.lattice_vectors()
+    NsCell = kmf.cell.mesh
+    L_delta = Lvec_real / NsCell[:, None]
+    dvol = np.abs(np.linalg.det(L_delta))
+    xv, yv, zv = np.meshgrid(np.arange(NsCell[0]), np.arange(NsCell[1]), np.arange(NsCell[2]), indexing='ij')
+    mesh_idx = np.hstack([xv.reshape(-1, 1), yv.reshape(-1, 1), zv.reshape(-1, 1)])
+    rptGrid3D = mesh_idx @ L_delta
+    aoval = kmf.cell.pbc_eval_gto("GTOval_sph", coords=rptGrid3D, kpts=kpts)
+
+    qGrid = minimum_image(kmf.cell, kpts - kpts[0, :])
+    kGrid = minimum_image(kmf.cell, kpts)
+
+    nbands = nocc
+    nG = np.prod(NsCell)
+    uKpts = np.zeros((Nk, nbands, nG), dtype=complex)
+    for k in range(Nk):
+        for n in range(nbands):
+            utmp = aoval[k] @ np.reshape(mo_coeff_kpts[k][:, n], (-1, 1))
+            exp_part = np.exp(-1j * (rptGrid3D @ np.reshape(kGrid[k], (-1, 1))))
+            uKpts[k, n, :] = np.squeeze(exp_part * utmp)
+    return E_standard, E_madelung, uKpts
 if __name__ == '__main__':
     from pyscf.pbc import gto
     cell = gto.Cell()
